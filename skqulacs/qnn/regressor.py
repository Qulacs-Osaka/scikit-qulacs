from __future__ import annotations

from typing import List, Optional, Tuple

import numpy as np
from qulacs import Observable
from scipy.optimize import minimize
from sklearn.metrics import mean_squared_error
from typing_extensions import Literal

from skqulacs.circuit import LearningCircuit
from skqulacs.qnn.qnnbase import QNN, _get_x_scale_param, _min_max_scaling


class QNNRegressor(QNN):
    """Class to solve regression problems with quantum neural networks
    The output is taken as expectation values of pauli Z operator acting on the first qubit, i.e., output is <Z_0>.
    Examples:
        >>> from skqulacs.qnn import QNNRegressor
        >>> from skqulacs.circuit import create_qcl_ansatz
        >>> n_qubits = 4
        >>> depth = 3
        >>> evo_time = 0.5
        >>> circuit = create_qcl_ansatz(n_qubits, depth, evo_time)
        >>> model = QNNRegressor(circuit)
        >>> _, theta = model.fit(x_train, y_train, maxiter=1000)
        >>> x_list = np.arange(x_min, x_max, 0.02)
        >>> y_pred = qnn.predict(theta, x_list)
    """

    def __init__(
        self,
        circuit: LearningCircuit,
        solver: Literal["Adam", "BFGS", "Nelder-Mead"] = "BFGS",
        cost: Literal["mse"] = "mse",
        do_x_scale: bool = True,
        do_y_scale: bool = True,
        y_norm_range=0.7,
        callback=None,
    ) -> None:
        """
        :param circuit: Circuit to use in the learning.
        :param solver: Solver to use(Nelder-Mead is not recommended).
        :param cost: Cost function. MSE only for now. MSE computes squared sum after normalization.
        :param do_x_scale: Whether to scale x.
        :param do_x_scale: Whether to scale y.
        :param y_norm_range: Normalize y in [+-y_norm_range].
        :param callback: Callback function. Available only with Adam.
        """
        self.n_qubit = circuit.n_qubit
        self.circuit = circuit
        self.solver = solver
        self.cost = cost
        self.do_x_scale = do_x_scale
        self.do_y_scale = do_y_scale
        self.y_norm_range = y_norm_range
        self.callback = callback
        self.scale_x_param = []
        self.scale_y_param = []
        self.observables = []

    def fit(
        self,
        x_train: List[List[float]],
        y_train: List[float],
        maxiter: Optional[int] = None,
    ) -> Tuple[float, np.ndarray]:
        """
        :param x_list: List of x to fit.
        :param y_list: List of y to fit.
        :param maxiter: The number of iterations to pass scipy.optimize.minimize
        :return: Loss after learning.
        :return: Parameter theta after learning.
        """
        self.scale_x_param = _get_x_scale_param(x_train)
        self.scale_y_param = self._get_y_scale_param(y_train)

        if self.do_x_scale:
            x_scaled = _min_max_scaling(x_train, self.scale_x_param)
        else:
            x_scaled = x_train

        if self.do_y_scale:
            y_scaled = self._do_y_scale(y_train)
        else:
            y_scaled = y_train

        if y_train.ndim == 2:
            self.n_outputs = len(y_scaled[0])
        else:
            self.n_outputs = 1

        self.observables = []
        for i in range(self.n_outputs):
            observable = Observable(self.n_qubit)
            observable.add_operator(1.0, f"Z {i}")
            self.observables.append(observable)

        theta_init = self.circuit.get_parameters()
        if self.solver == "Nelder-Mead":
            result = minimize(
                self.cost_func,
                theta_init,
                args=(x_scaled, y_scaled),
                method=self.solver,
                options={"maxiter": maxiter},
            )
            loss = result.fun
            theta_opt = result.x
        elif self.solver == "BFGS":
            result = minimize(
                self.cost_func,
                theta_init,
                args=(x_scaled, y_scaled),
                method=self.solver,
                jac=self._cost_func_grad,
                options={"maxiter": maxiter},
            )
<<<<<<< HEAD
            # print(self._cost_func_grad(result.x, x_scaled, y_scaled))
=======
>>>>>>> 2181bbda
            loss = result.fun
            theta_opt = result.x
        elif self.solver == "Adam":
            pr_A = 0.02
            pr_Bi = 0.8
            pr_Bt = 0.995
            pr_ips = 0.0000001
            # Above is hyper parameters.
            Bix = 0
            Btx = 0

            moment = np.zeros(len(theta_init))
            vel = 0
            theta_now = theta_init
            maxiter *= len(x_scaled)
            for iter in range(0, maxiter, 5):
                grad = self._cost_func_grad(
                    theta_now,
                    x_scaled[iter % len(x_scaled) : iter % len(x_scaled) + 5],
                    y_scaled[iter % len(y_scaled) : iter % len(y_scaled) + 5],
                )
                moment = moment * pr_Bi + (1 - pr_Bi) * grad
                vel = vel * pr_Bt + (1 - pr_Bt) * np.dot(grad, grad)
                Bix = Bix * pr_Bi + (1 - pr_Bi)
                Btx = Btx * pr_Bt + (1 - pr_Bt)
                theta_now -= pr_A / (((vel / Btx) ** 0.5) + pr_ips) * (moment / Bix)
                if iter % len(x_scaled) < 5:
                    self.cost_func(theta_now, x_scaled, y_scaled)

            loss = self.cost_func(theta_now, x_scaled, y_scaled)
            theta_opt = theta_now
            if self.callback is not None:
                self.callback(theta_now)
        else:
            raise NotImplementedError

        return loss, theta_opt

    def predict(self, x_test: List[List[float]]) -> List[float]:
        """Predict outcome for each input data in `x_test`.

        Arguments:
            x_test: Input data whose shape is (n_samples, n_features).

        Returns:
            y_pred: Predicted outcome.
        """
        if self.do_x_scale:
            x_scaled = _min_max_scaling(x_test, self.scale_x_param)
        else:
            x_scaled = x_test

        if self.do_y_scale:
            y_pred = self._rev_y_scale(self._predict_inner(x_scaled))
        else:
            y_pred = self._predict_inner(x_scaled)

        return y_pred

    def _predict_inner(self, x_scaled):
        res = []
        for x in x_scaled:
            state = self.circuit.run(x)
            r = [
                self.observables[i].get_expectation_value(state)
                for i in range(self.n_outputs)
            ]
            res.append(r)
        return np.array(res)

    def cost_func(self, theta, x_scaled, y_scaled):
        if self.cost == "mse":
            self.circuit.update_parameters(theta)
            y_pred = self._predict_inner(x_scaled)

            cost = mean_squared_error(y_pred, y_scaled)
            return cost
        else:
            raise NotImplementedError(
                f"Cost function {self.cost} is not implemented yet."
            )

    def _get_y_scale_param(self, y):
        minimum = np.min(y, axis=0)
        maximum = np.max(y, axis=0)
        sa = (maximum - minimum) / 2
        minimum -= sa / self.y_norm_range - 1
        maximum += sa / self.y_norm_range - 1
        sa /= self.y_norm_range
        return [minimum, maximum, sa]

    def _do_y_scale(self, y):
        # Clamp `y` in [-1,1].
        return [((ya - self.scale_y_param[0]) / self.scale_y_param[2]) - 1 for ya in y]

    def _rev_y_scale(self, y_inr):
        # Restore `y_inr` by `self.scale_param`.
        return [
            (((ya + 1) * self.scale_y_param[2]) + self.scale_y_param[0]) for ya in y_inr
        ]

    def _cost_func_grad(self, theta, x_scaled, y_scaled):
        self.circuit.update_parameters(theta)

        mto = self._predict_inner(x_scaled).copy()

        grad = np.zeros(len(theta))

        for h in range(len(x_scaled)):
            backobs = Observable(self.n_qubit)
            if self.n_outputs >= 2:
                for i in range(self.n_outputs):
                    backobs.add_operator(
                        (-y_scaled[h][i] + mto[h][i]) / self.n_outputs, "Z {i}"
                    )
            else:
                backobs.add_operator((-y_scaled[h] + mto[h][0]) / self.n_outputs, "Z 0")
            grad += self.circuit.backprop(x_scaled[h], backobs)

        self.circuit.update_parameters(theta)
        grad /= len(x_scaled)
        return grad<|MERGE_RESOLUTION|>--- conflicted
+++ resolved
@@ -116,10 +116,6 @@
                 jac=self._cost_func_grad,
                 options={"maxiter": maxiter},
             )
-<<<<<<< HEAD
-            # print(self._cost_func_grad(result.x, x_scaled, y_scaled))
-=======
->>>>>>> 2181bbda
             loss = result.fun
             theta_opt = result.x
         elif self.solver == "Adam":
