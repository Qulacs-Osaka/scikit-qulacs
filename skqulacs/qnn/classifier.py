--- conflicted
+++ resolved
@@ -30,17 +30,11 @@
         :param solver: 何を使うか Nelderは非推奨
         :param cost: コスト関数 log_lossしかない。
         :param do_x_scale xをscaleしますか?
-<<<<<<< HEAD
         :param y_exp_bai 内部出力のyが0と1では、　e^y_exp_bai 倍の確率の倍率がある。
         :param callback:コールバック関数。Adamにのみ対応
         """
 
-        self.n_qubit = n_qubit
-=======
-        :param y_exp_bai 内部出力のyが0と1では、 e^y_exp_bai 倍の確率の倍率がある。
-        """
         self.n_qubit = circuit.n_qubit
->>>>>>> 6757fd67
         self.circuit = circuit
         self.num_class = num_class  # 分類の数（=測定するqubitの数）
         self.solver = solver
