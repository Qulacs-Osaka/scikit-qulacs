--- conflicted
+++ resolved
@@ -5,7 +5,7 @@
 
 import numpy as np
 from numpy.typing import NDArray
-from qulacs import Observable
+from qulacs import Observable, QuantumState
 from scipy.special import softmax
 from sklearn.metrics import log_loss
 from sklearn.preprocessing import MinMaxScaler
@@ -47,31 +47,6 @@
         >>> y_pred = qnn.predict(theta, x_list)
     """
 
-<<<<<<< HEAD
-    def __init__(
-        self,
-        circuit: LearningCircuit,
-        num_class: int,
-        solver: Solver,
-        cost: Literal["log_loss"] = "log_loss",
-        do_x_scale: bool = True,
-        x_norm_range: float = 1.0,
-        y_exp_ratio: float = 2.2,
-        manyclass: bool = False,
-    ) -> None:
-        """
-        :param circuit: Circuit to use in the learning.
-        :param num_class: The number of classes; the number of qubits to measure. must be n_qubits >= num_class .
-        :param solver: Solver to use(Nelder-Mead is not recommended).
-        :param cost: Cost function. log_loss only for now.
-        :param do_x_scale: Whether to scale x.
-        :param y_exp_ratio:
-            coeffcient used in the application of softmax function.
-            the output prediction vector is made by transforming (<Z_0>, <Z_1>, ..., <Z_{n-1}>)
-            to (y_1, y_2, ..., y_(n-1)) where y_i = e^{<Z_i>*y_exp_scale}/(sum_j e^{<Z_j>*y_exp_scale})
-        :param callback: Callback function. Available only with Adam.
-        """
-=======
     circuit: LearningCircuit
     num_class: int
     solver: Solver
@@ -79,7 +54,7 @@
     do_x_scale: bool = field(default=True)
     x_norm_range: float = field(default=1.0)
     y_exp_ratio: float = field(default=2.2)
->>>>>>> 94fb5daa
+    manyclass: bool = field(default=False)
 
     observables: List[Observable] = field(init=False)
     n_qubit: int = field(init=False)
@@ -88,7 +63,6 @@
     def __post_init__(self) -> None:
         self.n_qubit = self.circuit.n_qubit
         self.observables = [Observable(self.n_qubit) for _ in range(self.n_qubit)]
-        self.manyclass = manyclass
         for i in range(self.n_qubit):
             self.observables[i].add_operator(1.0, f"Z {i}")
         self.fitting_qubit = 1
@@ -160,7 +134,8 @@
             for i in range(len(x_list)):
                 state_vec = self.circuit.run(x_list[i]).get_vector()
                 state_vec_conj = state_vec.conjugate()
-                data_per = state_vec * state_vec_conj * self.y_exp_ratio  # 2乗の和
+                data_per = (state_vec * state_vec_conj) * self.y_exp_ratio  # 2乗の和
+
                 if self.n_qubit != self.fitting_qubit:  # いくつかのビットを捨てる
                     data_per = data_per.reshape(
                         (
@@ -169,6 +144,7 @@
                         )
                     )
                     data_per = data_per.sum(axis=0)
+
                 res[i] = data_per[0 : self.num_class]
 
         else:
@@ -206,22 +182,37 @@
         y_scaled: NDArray[np.int_],
     ) -> NDArray[np.float_]:
         self.circuit.update_parameters(theta)
-
         y_pred = self._predict_inner(x_scaled)
         y_pred_sm = softmax(y_pred, axis=1)
         grad = np.zeros(len(theta))
         for sample_index in range(len(x_scaled)):
-            backobs = Observable(self.n_qubit)
-            for current_class in range(self.num_class):
-                expected = 0.0
-                if current_class == y_scaled[sample_index]:
-                    expected = 1.0
-                backobs.add_operator(
-                    (-expected + y_pred_sm[sample_index][current_class])
-                    * self.y_exp_ratio,
-                    f"Z {current_class}",
+            if self.manyclass:
+                aaa = y_pred_sm[sample_index]
+                aaa[y_scaled[sample_index]] -= 1.0
+                aaa *= self.y_exp_ratio
+                aaa_kazu = np.concatenate(
+                    [aaa, np.zeros(2**self.fitting_qubit - self.num_class)]
                 )
-            grad += self.circuit.backprop(x_scaled[sample_index], backobs)
+                convconv_diff = np.tile(
+                    aaa_kazu, 2 ** (self.n_qubit - self.fitting_qubit)
+                )
+                state_vec = self.circuit.run(x_scaled[sample_index]).get_vector()
+                ret = QuantumState(self.n_qubit)
+                ret.load(convconv_diff * state_vec * 2)
+                grad += self.circuit.backprop_inner_product(x_scaled[sample_index], ret)
+
+            else:
+                backobs = Observable(self.n_qubit)
+                for current_class in range(self.num_class):
+                    expected = 0.0
+                    if current_class == y_scaled[sample_index]:
+                        expected = 1.0
+                    backobs.add_operator(
+                        (-expected + y_pred_sm[sample_index][current_class])
+                        * self.y_exp_ratio,
+                        f"Z {current_class}",
+                    )
+                grad += self.circuit.backprop(x_scaled[sample_index], backobs)
 
         grad /= len(x_scaled)
         return grad