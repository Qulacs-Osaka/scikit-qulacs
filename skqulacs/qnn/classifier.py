from __future__ import annotations
from skqulacs.circuit import LearningCircuit
from skqulacs.qnn.qnnbase import (
    QNN,
    _get_x_scale_param,
    _min_max_scaling,
)
from qulacs import Observable
from scipy.optimize import minimize
from skqulacs.typing import Literal
from typing import List, Optional
import numpy as np


class QNNClassifier(QNN):
    """quantum circuit learningを用いて分類問題を解く"""

    def __init__(
        self,
        n_qubit: int,
        circuit: LearningCircuit,
        num_class: int,
        solver: Literal["BFGS", "Nelder-Mead", "Adam"] = "BFGS",
        cost: Literal["log_loss"] = "log_loss",
        do_x_scale: bool = True,
        y_exp_bai=5.0,
    ) -> None:
        """
        :param nqubit: qubitの数。必要とする出力の次元数よりも多い必要がある
        :param circuit: 回路そのもの
        :param num_class: 分類の数（=測定するqubitの数）
        :param solver: 何を使うか　Nelderは非推奨
        :param cost: コスト関数　log_lossしかない。
        :param do_x_scale xをscaleしますか?
        :param y_exp_bai 内部出力のyが0と1では、　e^y_exp_bai 倍の確率の倍率がある。
        """
        self.n_qubit = n_qubit
        self.circuit = circuit
        self.num_class = num_class  # 分類の数（=測定するqubitの数）
        self.solver = solver
        self.cost = cost
        self.do_x_scale = do_x_scale
        self.y_exp_bai = y_exp_bai
        self.scale_x_param = []
        self.scale_y_param = []  # yのスケーリングのパラメータ

        self.observables = [Observable(n_qubit) for _ in range(n_qubit)]
        for i in range(n_qubit):
            self.observables[i].add_operator(1.0, f"Z {i}")

    def fit(self, x_train, y_train, maxiter: Optional[int] = None):
        """
        :param x_list: fitしたいデータのxのリスト
        :param y_list: fitしたいデータのyのリスト
        :param maxiter: scipy.optimize.minimizeのイテレーション回数
        :return: 学習後のロス関数の値
        :return: 学習後のパラメータthetaの値
        """
        self.scale_x_param = _get_x_scale_param(x_train)
        self.scale_y_param = self.get_y_scale_param(y_train)

        # x_trainからscaleのparamを取得
        # classはyにone-hot表現をする
        # x_scaled = _min_max_scaling(x_train, self.scale_x_param)
        # y_scaled = self.do_y_scale(y_train)
        if self.do_x_scale:
            x_scaled = _min_max_scaling(x_train, self.scale_x_param)
        else:
            x_scaled = x_train

        y_scaled = self.do_y_scale(y_train)

        theta_init = self.circuit.get_parameters()
        if self.solver == "Nelder-Mead":
            result = minimize(
                self.cost_func,
                theta_init,
                args=(x_scaled, y_scaled),
                method=self.solver,
                # jac=self._cost_func_grad,
                options={"maxiter": maxiter},
            )
            loss = result.fun
            theta_opt = result.x
        elif self.solver == "BFGS":
            result = minimize(
                self.cost_func,
                theta_init,
                args=(x_scaled, y_scaled),
                method=self.solver,
                jac=self._cost_func_grad,
                options={"maxiter": maxiter},
            )
            loss = result.fun
            theta_opt = result.x
        elif self.solver == "Adam":
            pr_A = 0.25
            pr_Bi = 0.8
            pr_Bt = 0.995
            pr_ips = 0.0000001
            # ここまでがハイパーパラメータ
            Bix = 0
            Btx = 0

            moment = np.zeros(len(theta_init))
            vel = 0
            theta_now = theta_init
            maxiter *= len(x_train)
            for iter in range(0, maxiter, 5):
                grad = self._cost_func_grad(
                    theta_now,
                    x_scaled[iter % len(x_train) : iter % len(x_train) + 5],
                    y_scaled[iter % len(y_train) : iter % len(y_train) + 5],
                )
                moment = moment * pr_Bi + (1 - pr_Bi) * grad
                vel = vel * pr_Bt + (1 - pr_Bt) * np.dot(grad, grad)
                Bix = Bix * pr_Bi + (1 - pr_Bi)
                Btx = Btx * pr_Bt + (1 - pr_Bt)
                theta_now -= pr_A / (((vel / Btx) ** 0.5) + pr_ips) * (moment / Bix)
                # if iter % len(x_train) < 5:
                # self.cost_func(theta_now, x_train, y_train)

            loss = self.cost_func(theta_now, x_train, y_train)
            theta_opt = theta_now
        else:
            raise NotImplementedError
        return loss, theta_opt

    def predict(self, x_test: List[List[float]]):
        """Predict outcome for each input data in `x_test`.

        Arguments:
            x_test: Input data whose shape is (n_samples, n_features).

        Returns:
            y_pred: Predicted outcome.
        """
        # x_test = array-like of of shape (n_samples, n_features)
        if self.do_x_scale:
            x_scaled = _min_max_scaling(x_test, self.scale_x_param)
        else:
            x_scaled = x_test

        y_pred = self.rev_y_scale(self._predict_inner(x_scaled))
        return y_pred

    def _predict_inner(self, x_list):
        # 入力xに関して、量子回路を通した生のデータを表示
        res = []
        # 出力状態計算 & 観測
        for x in x_list:
            state = self.circuit.run(x)
            # モデルの出力
            r = [
                self.observables[i].get_expectation_value(state)
                for i in range(self.n_qubit)
            ]  # 出力多次元ver
            res.append(r)
        return np.array(res)

    def cost_func(self, theta, x_scaled, y_scaled):
        # 生のデータを入れる
        if self.cost == "log_loss":
            # cross-entropy loss (default)
            self.circuit.update_parameters(theta)
            y_pred = self._predict_inner(x_scaled)
            # predについて、softmaxをする
            ypf = []
            for i in range(len(y_pred)):
                for j in range(len(self.scale_y_param[0])):
                    hid = self.scale_y_param[1][j]
                    wa = 0
                    for k in range(self.scale_y_param[0][j]):
                        wa += np.exp(self.y_exp_bai * y_pred[i][hid + k])
                    for k in range(self.scale_y_param[0][j]):
                        ypf.append(np.exp(self.y_exp_bai * y_pred[i][hid + k]) / wa)
            ysf = y_scaled.ravel()
            cost = 0
            for i in range(len(ysf)):
                if ysf[i] == 1:
                    cost -= np.log(ypf[i])
                else:
                    cost -= np.log(1 - ypf[i])
            cost /= len(ysf)
            return cost
        else:
            raise NotImplementedError(
                f"Cost function {self.cost} is not implemented yet."
            )

    def get_y_scale_param(self, y):
        # 複数入力がある場合に対応したい
        # yの最大値をもつ
        syurui = np.max(y, axis=0)
        syurui = syurui.astype(int)
        syurui = syurui + 1
        if not isinstance(syurui, np.ndarray):
            eee = syurui
            syurui = np.zeros(1, dtype=int)
            syurui[0] = eee
        rui = np.concatenate((np.zeros(1, dtype=int), syurui.cumsum()))
        return [syurui, rui]

    def do_y_scale(self, y):
        # yをone-hot表現にする 複数入力への対応もする
        clsnum = int(self.scale_y_param[1][-1])
        res = np.zeros((len(y), clsnum), dtype=int)
        for i in range(len(y)):
            if y.ndim == 1:
                res[i][y[i]] = 1
            else:
                for j in range(len(y[i])):
                    res[i][y[i][j] + self.scale_y_param[1][j]] = 1
        return res

    def rev_y_scale(self, y_inr):
        # argmaxをとる
        # one-hot表現の受け取りをしたら、それを与えられた番号にして返す
        res = np.zeros((len(y_inr), len(self.scale_y_param[0])), dtype=int)
        for i in range(len(y_inr)):
            for j in range(len(self.scale_y_param[0])):
                hid = self.scale_y_param[1][j]
                sai = -9999
                arg = 0
                for k in range(self.scale_y_param[0][j]):
                    if sai < y_inr[i][hid + k]:
                        sai = y_inr[i][hid + k]
                        arg = k
                res[i][j] = arg
        return res

    def _cost_func_grad(self, theta, x_scaled, y_scaled):
        self.circuit.update_parameters(theta)

        mto = self._predict_inner(x_scaled).copy()
        grad = np.zeros(len(theta))
        for h in range(len(x_scaled)):
            for j in range(len(self.scale_y_param[0])):
                hid = self.scale_y_param[1][j]
                wa = 0
                for k in range(self.scale_y_param[0][j]):
                    wa += np.exp(self.y_exp_bai * mto[h][hid + k])
                for k in range(self.scale_y_param[0][j]):
                    mto[h][hid + k] = np.exp(self.y_exp_bai * mto[h][hid + k]) / wa
            backobs = Observable(self.n_qubit)

            for i in range(len(y_scaled[0])):
                if y_scaled[h][i] == 0:
                    backobs.add_operator(1.0 / (1.0 - mto[h][i]), f"Z {i}")
                else:
                    backobs.add_operator(-1.0 / (mto[h][i]), f"Z {i}")
            grad += self.circuit.backprop(x_scaled[h], backobs)
<<<<<<< HEAD

        """
        theta_plus = [
            theta.copy() + (np.eye(len(theta))[i] / 20.0) for i in range(len(theta))
        ]
        theta_minus = [
            theta.copy() - (np.eye(len(theta))[i] / 20.0) for i in range(len(theta))
        ]

        grad = np.zeros(len(theta))
        for i in range(len(theta)):
            self.circuit.update_parameters(theta_plus[i])
            aaa_f = self._predict_inner(x_scaled)
            self.circuit.update_parameters(theta_minus[i])
            aaa_m = self._predict_inner(x_scaled)
            for j in range(len(x_train)):
                grad[i] += np.dot(aaa_f[j] - aaa_m[j], bbb[j]) * 10.0
        """
=======
>>>>>>> 946e59eb

        self.circuit.update_parameters(theta)
        grad /= len(x_scaled)
        return grad<|MERGE_RESOLUTION|>--- conflicted
+++ resolved
@@ -250,27 +250,6 @@
                 else:
                     backobs.add_operator(-1.0 / (mto[h][i]), f"Z {i}")
             grad += self.circuit.backprop(x_scaled[h], backobs)
-<<<<<<< HEAD
-
-        """
-        theta_plus = [
-            theta.copy() + (np.eye(len(theta))[i] / 20.0) for i in range(len(theta))
-        ]
-        theta_minus = [
-            theta.copy() - (np.eye(len(theta))[i] / 20.0) for i in range(len(theta))
-        ]
-
-        grad = np.zeros(len(theta))
-        for i in range(len(theta)):
-            self.circuit.update_parameters(theta_plus[i])
-            aaa_f = self._predict_inner(x_scaled)
-            self.circuit.update_parameters(theta_minus[i])
-            aaa_m = self._predict_inner(x_scaled)
-            for j in range(len(x_train)):
-                grad[i] += np.dot(aaa_f[j] - aaa_m[j], bbb[j]) * 10.0
-        """
-=======
->>>>>>> 946e59eb
 
         self.circuit.update_parameters(theta)
         grad /= len(x_scaled)
