--- conflicted
+++ resolved
@@ -2,15 +2,6 @@
 from typing import List, Optional, Tuple
 
 import numpy as np
-<<<<<<< HEAD
-from qulacs.gate import X, Z
-
-# 基本ゲート
-I_mat = np.eye(2, dtype=complex)
-X_mat = X(0).get_matrix()
-Z_mat = Z(0).get_matrix()
-=======
->>>>>>> 6757fd67
 
 
 def _get_x_scale_param(x):
@@ -26,17 +17,6 @@
     return [((xa - scale_x_param[0]) / scale_x_param[2]) - 1 for xa in x]
 
 
-<<<<<<< HEAD
-def _softmax(x):
-    """softmax function
-    :param x: ndarray
-    """
-    y = np.exp(x) / np.sum(np.exp(x))
-    return y
-
-
-=======
->>>>>>> 6757fd67
 class QNN(ABC):
     @abstractmethod
     def fit(
