from .circuit import LearningCircuit
from ..qnn.qnnbase import _create_time_evol_gate
from typing import List, Optional
from numpy.random import default_rng
import numpy as np
from math import factorial


def create_qcl_ansatz(
    n_qubit: int, c_depth: int, time_step: float = 0.5, seed: Optional[int] = None
) -> LearningCircuit:
    """Create a circuit used in this page: https://dojo.qulacs.org/ja/latest/notebooks/5.2_Quantum_Circuit_Learning.html

    Examples:
        >>> n_qubit = 4
        >>> circuit = create_qcl_ansatz(n_qubit, 3, 0.5)
        >>> qnn = QNNRegressor(n_qubit, circuit)
        >>> qnn.fit(x_train, y_train)
    """

    def preprocess_x(x: List[float], index: int):
        xa = x[index % len(x)]
        return min(1, max(-1, xa))

    circuit = LearningCircuit(n_qubit)
    for i in range(n_qubit):
        # Capture copy of i by `i=i`.
        # Without this, i in lambda is a reference to the i, so the lambda always
        # recognize i as n_qubit - 1.
        circuit.add_input_RY_gate(i, lambda x, i=i: np.arcsin(preprocess_x(x, i)))
        circuit.add_input_RZ_gate(
            i, lambda x, i=i: np.arccos(preprocess_x(x, i) * preprocess_x(x, i))
        )

    rng = default_rng(seed)
    time_evol_gate = _create_time_evol_gate(n_qubit, time_step)
    for _ in range(c_depth):
        circuit.add_gate(time_evol_gate)
        for i in range(n_qubit):
            angle = 2.0 * np.pi * rng.random()
            circuit.add_parametric_RX_gate(i, angle)
            angle = 2.0 * np.pi * rng.random()
            circuit.add_parametric_RZ_gate(i, angle)
            angle = 2.0 * np.pi * rng.random()
            circuit.add_parametric_RX_gate(i, angle)
    return circuit


def create_farhi_circuit(
    n_qubit: int, c_depth: int, seed: Optional[int] = None
) -> LearningCircuit:
    def preprocess_x(x: List[float], index: int):
        xa = x[index % len(x)]
        return min(1, max(-1, xa))

    circuit = LearningCircuit(n_qubit)
    for i in range(n_qubit):
        circuit.add_input_RY_gate(i, lambda x, i=i: np.arcsin(preprocess_x(x, i)))
        circuit.add_input_RZ_gate(
            i, lambda x, i=i: np.arccos(preprocess_x(x, i) * preprocess_x(x, i))
        )

    zyu = list(range(n_qubit))
    rng = default_rng(seed)
    for _ in range(c_depth):
        rng.shuffle(zyu)
        # 今回の回路はdepthを多めにとったほうがいいかも
        # 最低でもn_qubitはほしいかも
        for i in range(0, n_qubit - 1, 2):
            angle_x = 2.0 * np.pi * rng.random()
            angle_y = 2.0 * np.pi * rng.random()
            circuit.add_CNOT_gate(zyu[i + 1], zyu[i])
            circuit.add_parametric_RX_gate(zyu[i], angle_x)
            circuit.add_parametric_RY_gate(zyu[i], angle_y)
            circuit.add_CNOT_gate(zyu[i + 1], zyu[i])
            angle_x = 2.0 * np.pi * rng.random()
            angle_y = 2.0 * np.pi * rng.random()
            circuit.add_parametric_RY_gate(zyu[i], -angle_y)
            circuit.add_parametric_RX_gate(zyu[i], -angle_x)
    return circuit


<<<<<<< HEAD
xkeisuu = np.zeros([15, 15, 15])
nCr = np.zeros([15, 15])


def create_farhi_watle(
    n_qubit: int, c_depth: int, seed: Optional[int] = None
) -> LearningCircuit:
    for i in range(15):
        for j in range(i + 1):
            nCr[i][j] = factorial(i) / factorial(j) / factorial(i - j)
    for i in range(15):
=======
def create_farhi_watle(
    n_qubit: int, c_depth: int, seed: Optional[int] = None
) -> LearningCircuit:
    xkeisuu = np.zeros([25, 25, 25])
    nCr = np.zeros([25, 25])
    for i in range(25):
        for j in range(i + 1):
            nCr[i][j] = factorial(i) / factorial(j) / factorial(i - j)
    for i in range(25):
>>>>>>> 946e59eb
        for j in range(i):
            if j == 0:
                xkeisuu[i][0][i] = 1
            else:
                for k in range(i - j, i + 1):
                    xkeisuu[i][j][k] = xkeisuu[i][j - 1][k] + nCr[i][j] * nCr[j][
                        i - k
                    ] * ((-1) ** (i + j + k))

<<<<<<< HEAD
    # for i in range(15):
    # for j in range(i):
    # print(xkeisuu[i][j])
    # print()
    def preprocess_x(x: List[float], index: int):
        dex = index % len(x)
        inkaz = ((n_qubit - dex) - 1) // len(x) + 1  # そのbitに割り当てられる量子の数
=======
    def preprocess_x(x: List[float], index: int):
        dex = index % len(x)
        qubits_p_bit = ((n_qubit - dex) - 1) // len(x) + 1  # そのbitに割り当てられる量子の数
>>>>>>> 946e59eb
        xa = (min(1, max(-1, x[dex])) + 1) / 2
        sban = index // len(x)

        xb = 0
<<<<<<< HEAD
        if inkaz < 15:
            for i in range(inkaz):
                xb += xkeisuu[inkaz][sban][inkaz - i]
                xb *= xa
        else:
            xb = xa  # あきらめた

        if xb < 0 or 1 < xb:
            print("bug")
=======
        if qubits_p_bit < 25:
            for i in range(qubits_p_bit):
                xb += xkeisuu[qubits_p_bit][sban][qubits_p_bit - i]
                xb *= xa
        else:
            xb = xa  # bitが多すぎで,nCrのdouble型の限界を超えてあきらめた 同じbitを25以上使うことは多分ないので.

        if xb < 0 or 1 < xb:
            raise RuntimeError("bug")
>>>>>>> 946e59eb

        # print(sban,xa,xb)
        return xb * 2 - 1

    circuit = LearningCircuit(n_qubit)
    for i in range(n_qubit):
        circuit.add_input_RY_gate(i, lambda x, i=i: np.arcsin(preprocess_x(x, i)))
        circuit.add_input_RZ_gate(
            i, lambda x, i=i: np.arccos(preprocess_x(x, i) * preprocess_x(x, i))
        )

    zyu = list(range(n_qubit))
    rng = default_rng(seed)
    for _ in range(c_depth):
        rng.shuffle(zyu)
        # 今回の回路はdepthを多めにとったほうがいいかも
        # 最低でもn_qubitはほしいかも
        for i in range(0, n_qubit - 1, 2):
            angle_x = 2.0 * np.pi * rng.random()
            angle_y = 2.0 * np.pi * rng.random()
            circuit.add_CNOT_gate(zyu[i + 1], zyu[i])
            circuit.add_parametric_RX_gate(zyu[i], angle_x)
            circuit.add_parametric_RY_gate(zyu[i], angle_y)
            circuit.add_CNOT_gate(zyu[i + 1], zyu[i])
            angle_x = 2.0 * np.pi * rng.random()
            angle_y = 2.0 * np.pi * rng.random()
            circuit.add_parametric_RY_gate(zyu[i], -angle_y)
            circuit.add_parametric_RX_gate(zyu[i], -angle_x)
    return circuit


def create_defqsv(n_qubit: int, tlotstep: int = 4) -> LearningCircuit:
    def preprocess_x(x: List[float], index: int) -> float:
        xa = x[index % len(x)]
        return xa

    circuit = LearningCircuit(n_qubit)
    for i in range(n_qubit):
        circuit.add_H_gate(i)

    for tlotkai in range(tlotstep):
        for i in range(n_qubit):
            j = (i + 1) % n_qubit
            circuit.add_input_RZ_gate(i, lambda x, i=i: preprocess_x(x, i) / tlotstep)
            circuit.add_CNOT_gate(i, j)
            circuit.add_input_RZ_gate(
                j,
                lambda x, i=i: (
                    (np.pi - preprocess_x(x, i)) * (np.pi - preprocess_x(x, j))
                )
                / tlotstep,
            )
            circuit.add_CNOT_gate(i, j)

    for i in range(n_qubit):
        circuit.add_H_gate(i)

    for tlotkai in range(tlotstep):
        for i in range(n_qubit):
            j = (i + 1) % n_qubit
            circuit.add_input_RZ_gate(i, lambda x, i=i: preprocess_x(x, i) / tlotstep)
            circuit.add_CNOT_gate(i, j)
            circuit.add_input_RZ_gate(
                j,
                lambda x, i=i: (
                    (np.pi - preprocess_x(x, i)) * (np.pi - preprocess_x(x, j))
                )
                / tlotstep,
            )
            circuit.add_CNOT_gate(i, j)
    return circuit<|MERGE_RESOLUTION|>--- conflicted
+++ resolved
@@ -80,19 +80,6 @@
     return circuit
 
 
-<<<<<<< HEAD
-xkeisuu = np.zeros([15, 15, 15])
-nCr = np.zeros([15, 15])
-
-
-def create_farhi_watle(
-    n_qubit: int, c_depth: int, seed: Optional[int] = None
-) -> LearningCircuit:
-    for i in range(15):
-        for j in range(i + 1):
-            nCr[i][j] = factorial(i) / factorial(j) / factorial(i - j)
-    for i in range(15):
-=======
 def create_farhi_watle(
     n_qubit: int, c_depth: int, seed: Optional[int] = None
 ) -> LearningCircuit:
@@ -102,7 +89,6 @@
         for j in range(i + 1):
             nCr[i][j] = factorial(i) / factorial(j) / factorial(i - j)
     for i in range(25):
->>>>>>> 946e59eb
         for j in range(i):
             if j == 0:
                 xkeisuu[i][0][i] = 1
@@ -112,34 +98,13 @@
                         i - k
                     ] * ((-1) ** (i + j + k))
 
-<<<<<<< HEAD
-    # for i in range(15):
-    # for j in range(i):
-    # print(xkeisuu[i][j])
-    # print()
-    def preprocess_x(x: List[float], index: int):
-        dex = index % len(x)
-        inkaz = ((n_qubit - dex) - 1) // len(x) + 1  # そのbitに割り当てられる量子の数
-=======
     def preprocess_x(x: List[float], index: int):
         dex = index % len(x)
         qubits_p_bit = ((n_qubit - dex) - 1) // len(x) + 1  # そのbitに割り当てられる量子の数
->>>>>>> 946e59eb
         xa = (min(1, max(-1, x[dex])) + 1) / 2
         sban = index // len(x)
 
         xb = 0
-<<<<<<< HEAD
-        if inkaz < 15:
-            for i in range(inkaz):
-                xb += xkeisuu[inkaz][sban][inkaz - i]
-                xb *= xa
-        else:
-            xb = xa  # あきらめた
-
-        if xb < 0 or 1 < xb:
-            print("bug")
-=======
         if qubits_p_bit < 25:
             for i in range(qubits_p_bit):
                 xb += xkeisuu[qubits_p_bit][sban][qubits_p_bit - i]
@@ -149,7 +114,6 @@
 
         if xb < 0 or 1 < xb:
             raise RuntimeError("bug")
->>>>>>> 946e59eb
 
         # print(sban,xa,xb)
         return xb * 2 - 1
