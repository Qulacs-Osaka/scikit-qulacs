from .circuit import LearningCircuit
from .graph import show_blochsphere
from .pre_defined import (
<<<<<<< HEAD
    create_qcl_ansatz,
    create_farhi_circuit,
    create_farhi_watle,
    create_defqsv,
    create_deepqsv,
    create_largeqsv,
=======
    create_deepqsv,
    create_defqsv,
    create_farhi_circuit,
    create_farhi_watle,
    create_qcl_ansatz,
>>>>>>> 44ff7843
)<|MERGE_RESOLUTION|>--- conflicted
+++ resolved
@@ -1,18 +1,9 @@
 from .circuit import LearningCircuit
-from .graph import show_blochsphere
 from .pre_defined import (
-<<<<<<< HEAD
-    create_qcl_ansatz,
-    create_farhi_circuit,
-    create_farhi_watle,
-    create_defqsv,
-    create_deepqsv,
-    create_largeqsv,
-=======
     create_deepqsv,
     create_defqsv,
     create_farhi_circuit,
     create_farhi_watle,
+    create_largeqsv,
     create_qcl_ansatz,
->>>>>>> 44ff7843
 )