from .circuit import LearningCircuit
from .graph import show_blochsphere
from .pre_defined import (
    create_defqsv,
<<<<<<< HEAD
    create_farhi_circuit,
=======
    create_deepqsv,
>>>>>>> a912d707
    create_farhi_watle,
    create_qcl_ansatz,
)<|MERGE_RESOLUTION|>--- conflicted
+++ resolved
@@ -2,11 +2,8 @@
 from .graph import show_blochsphere
 from .pre_defined import (
     create_defqsv,
-<<<<<<< HEAD
+    create_deepqsv,
     create_farhi_circuit,
-=======
-    create_deepqsv,
->>>>>>> a912d707
     create_farhi_watle,
     create_qcl_ansatz,
 )