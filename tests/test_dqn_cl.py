--- conflicted
+++ resolved
@@ -2,6 +2,7 @@
 from typing import Tuple
 
 import numpy as np
+import pytest
 from qulacs import Observable
 from sklearn.metrics import f1_score
 from sklearn.model_selection import train_test_split
@@ -40,7 +41,7 @@
     return x_train, x_test, y_train, y_test
 
 
-def create_classifier(n_features, circuit):
+def create_classifier(n_features, circuit, locality):
     # Observables are hard-coded in QNNClassifier, so overwrite here.
     classifier = QNNClassifier(circuit, 2, Adam())
     classifier.observables = [Observable(n_features) for _ in range(n_features)]
@@ -52,24 +53,6 @@
     return classifier
 
 
-<<<<<<< HEAD
-# Use wine dataset retrieved from: https://archive-beta.ics.uci.edu/ml/datasets/wine
-x_train, x_test, y_train, y_test = load_dataset("datasets/wine.data", 3, 0.5)
-for i in range(len(y_train)):
-    y_train[i] -= 1
-for i in range(len(y_test)):
-    y_test[i] -= 1
-
-n_features = 13
-locality = 2
-maxiter = 8
-circuit = create_dqn_cl(n_features, 5, locality)
-classifier = create_classifier(n_features, circuit)
-classifier.fit(np.array(x_train), np.array(y_train), maxiter)
-
-y_pred = classifier.predict(np.array(x_test))
-assert f1_score(y_test, y_pred, average="weighted") > 0.9
-=======
 # test_dqn_clは量子ビット数が13のためテストに時間がかかりすぎるので自動テストから外します。
 
 
@@ -86,9 +69,8 @@
     locality = 2
     maxiter = 40
     circuit = create_dqn_cl(n_features, 5, locality)
-    classifier = create_classifier(n_features, circuit)
+    classifier = create_classifier(n_features, circuit, locality)
     classifier.fit(np.array(x_train), np.array(y_train), maxiter)
 
     y_pred = classifier.predict(np.array(x_test))
-    assert f1_score(y_test, y_pred, average="weighted") > 0.9
->>>>>>> 8e769783
+    assert f1_score(y_test, y_pred, average="weighted") > 0.9