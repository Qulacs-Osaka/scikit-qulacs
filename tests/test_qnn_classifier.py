import pandas as pd
import pytest
from sklearn import datasets
from sklearn.metrics import f1_score
from sklearn.model_selection import train_test_split

from skqulacs.circuit.pre_defined import create_qcl_ansatz
from skqulacs.qnn import QNNClassifier


@pytest.mark.parametrize(("solver", "maxiter"), [("Adam", 7), ("BFGS", 8)])
def test_classify_iris(solver: str, maxiter: int):
    iris = datasets.load_iris()
    df = pd.DataFrame(iris.data, columns=iris.feature_names)
    x = df.loc[:, ["petal length (cm)", "petal width (cm)"]]
    x_train, x_test, y_train, y_test = train_test_split(
        x, iris.target, test_size=0.25, random_state=0
    )
    x_train = x_train.to_numpy()
    x_test = x_test.to_numpy()

    nqubit = 5
    c_depth = 3
    time_step = 0.5
    num_class = 3
    circuit = create_qcl_ansatz(nqubit, c_depth, time_step, 0)
    qcl = QNNClassifier(circuit, num_class, solver)

<<<<<<< HEAD
    qcl.fit(x_train, y_train, maxiter)
    y_pred = qcl.predict(x_test)
=======
    for kai in range(maxiter):
        qcl.fit(x_train, y_train, 1)
        y_pred = qcl.predict(x_test)
>>>>>>> 2181bbda
    assert f1_score(y_test, y_pred, average="weighted") > 0.92
<|MERGE_RESOLUTION|>--- conflicted
+++ resolved
@@ -1,37 +1,31 @@
-import pandas as pd
-import pytest
-from sklearn import datasets
-from sklearn.metrics import f1_score
-from sklearn.model_selection import train_test_split
-
-from skqulacs.circuit.pre_defined import create_qcl_ansatz
-from skqulacs.qnn import QNNClassifier
-
-
-@pytest.mark.parametrize(("solver", "maxiter"), [("Adam", 7), ("BFGS", 8)])
-def test_classify_iris(solver: str, maxiter: int):
-    iris = datasets.load_iris()
-    df = pd.DataFrame(iris.data, columns=iris.feature_names)
-    x = df.loc[:, ["petal length (cm)", "petal width (cm)"]]
-    x_train, x_test, y_train, y_test = train_test_split(
-        x, iris.target, test_size=0.25, random_state=0
-    )
-    x_train = x_train.to_numpy()
-    x_test = x_test.to_numpy()
-
-    nqubit = 5
-    c_depth = 3
-    time_step = 0.5
-    num_class = 3
-    circuit = create_qcl_ansatz(nqubit, c_depth, time_step, 0)
-    qcl = QNNClassifier(circuit, num_class, solver)
-
-<<<<<<< HEAD
-    qcl.fit(x_train, y_train, maxiter)
-    y_pred = qcl.predict(x_test)
-=======
-    for kai in range(maxiter):
-        qcl.fit(x_train, y_train, 1)
-        y_pred = qcl.predict(x_test)
->>>>>>> 2181bbda
-    assert f1_score(y_test, y_pred, average="weighted") > 0.92
+import pandas as pd
+import pytest
+from sklearn import datasets
+from sklearn.metrics import f1_score
+from sklearn.model_selection import train_test_split
+
+from skqulacs.circuit.pre_defined import create_qcl_ansatz
+from skqulacs.qnn import QNNClassifier
+
+
+@pytest.mark.parametrize(("solver", "maxiter"), [("Adam", 7), ("BFGS", 8)])
+def test_classify_iris(solver: str, maxiter: int):
+    iris = datasets.load_iris()
+    df = pd.DataFrame(iris.data, columns=iris.feature_names)
+    x = df.loc[:, ["petal length (cm)", "petal width (cm)"]]
+    x_train, x_test, y_train, y_test = train_test_split(
+        x, iris.target, test_size=0.25, random_state=0
+    )
+    x_train = x_train.to_numpy()
+    x_test = x_test.to_numpy()
+
+    nqubit = 5
+    c_depth = 3
+    time_step = 0.5
+    num_class = 3
+    circuit = create_qcl_ansatz(nqubit, c_depth, time_step, 0)
+    qcl = QNNClassifier(circuit, num_class, solver)
+
+    qcl.fit(x_train, y_train, maxiter)
+    y_pred = qcl.predict(x_test)
+    assert f1_score(y_test, y_pred, average="weighted") > 0.92