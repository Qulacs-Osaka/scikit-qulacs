--- conflicted
+++ resolved
@@ -1,36 +1,33 @@
-import pytest
-from skqulacs.circuit.pre_defined import create_qcl_ansatz
-import pandas as pd
-from sklearn import datasets
-from sklearn.model_selection import train_test_split
-from sklearn.metrics import f1_score
-
-from skqulacs.qnn import QNNClassifier
-
-# ("Nelder-Mead", 500)
-<<<<<<< HEAD
-=======
-
-
->>>>>>> 946e59eb
-@pytest.mark.parametrize(("solver", "maxiter"), [("BFGS", 20), ("Adam", 50)])
-def test_classify_iris(solver: str, maxiter: int):
-    iris = datasets.load_iris()
-    df = pd.DataFrame(iris.data, columns=iris.feature_names)
-    x = df.loc[:, ["petal length (cm)", "petal width (cm)"]]
-    x_train, x_test, y_train, y_test = train_test_split(
-        x, iris.target, test_size=0.25, random_state=0
-    )
-    x_train = x_train.to_numpy()
-    x_test = x_test.to_numpy()
-
-    nqubit = 5  # qubitの数。必要とする出力の次元数以上の必要がある
-    c_depth = 3  # circuitの深さ
-    time_step = 0.5
-    num_class = 3  # 分類数（ここでは3つの品種に分類）
-    circuit = create_qcl_ansatz(nqubit, c_depth, time_step, 0)
-    qcl = QNNClassifier(nqubit, circuit, num_class, solver)
-    qcl.fit(x_train, y_train, maxiter)
-
-    y_pred = qcl.predict(x_test)
-    assert f1_score(y_test, y_pred, average="weighted") > 0.85
+import pytest
+from skqulacs.circuit.pre_defined import create_qcl_ansatz
+import pandas as pd
+from sklearn import datasets
+from sklearn.model_selection import train_test_split
+from sklearn.metrics import f1_score
+
+from skqulacs.qnn import QNNClassifier
+
+# ("Nelder-Mead", 500)
+
+
+@pytest.mark.parametrize(("solver", "maxiter"), [("BFGS", 20), ("Adam", 50)])
+def test_classify_iris(solver: str, maxiter: int):
+    iris = datasets.load_iris()
+    df = pd.DataFrame(iris.data, columns=iris.feature_names)
+    x = df.loc[:, ["petal length (cm)", "petal width (cm)"]]
+    x_train, x_test, y_train, y_test = train_test_split(
+        x, iris.target, test_size=0.25, random_state=0
+    )
+    x_train = x_train.to_numpy()
+    x_test = x_test.to_numpy()
+
+    nqubit = 5  # qubitの数。必要とする出力の次元数以上の必要がある
+    c_depth = 3  # circuitの深さ
+    time_step = 0.5
+    num_class = 3  # 分類数（ここでは3つの品種に分類）
+    circuit = create_qcl_ansatz(nqubit, c_depth, time_step, 0)
+    qcl = QNNClassifier(nqubit, circuit, num_class, solver)
+    qcl.fit(x_train, y_train, maxiter)
+
+    y_pred = qcl.predict(x_test)
+    assert f1_score(y_test, y_pred, average="weighted") > 0.85