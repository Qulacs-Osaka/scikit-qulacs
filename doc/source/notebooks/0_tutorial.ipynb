{
 "cells": [
  {
   "cell_type": "markdown",
   "metadata": {},
   "source": [
    "# Scikit-qulacs チュートリアル\n",
    "\n",
    "## scikit-qulacs とは \n",
    "\n",
    "量子回路シミュレータ [Qulacs-Osaka](https://github.com/Qulacs-Osaka/qulacs-osaka) ([Qulacs](https://github.com/qulacs/qulacs) の大阪大学バージョン) をバックエンドとした量子機械学習アルゴリズムのシミュレータです。scikit-learn の名前をもじっています。"
   ]
  },
  {
   "cell_type": "markdown",
   "metadata": {},
   "source": [
    "## インストール\n",
    "Pypi 経由でインストールできるように準備中です。現在はできないので、\n",
    "```\n",
    "git clone git@github.com:Qulacs-Osaka/scikit-qulacs.git\n",
    "cd scikit-qulacs\n",
    "pip install .\n",
    "```\n",
    "としてインストールします。\n",
    "\n",
    "もうすぐPypi経由でのインストールができると思います。"
   ]
  },
  {
   "cell_type": "markdown",
   "metadata": {},
   "source": [
    "## Quantum neural network\n",
    "入力データ ${\\boldsymbol x}$ に対して、学習パラメータ ${\\boldsymbol \\theta}$ を使って\n",
    "$$y_{{\\boldsymbol \\theta}}({\\boldsymbol x}) = \\langle 0|U^\\dagger({\\boldsymbol \\theta}, {\\boldsymbol x}) O U({\\boldsymbol \\theta}, {\\boldsymbol x})|0\\rangle$$ \n",
    "の形でモデル $y_{{\\boldsymbol \\theta}}({\\boldsymbol x})$ を構築する手法を量子ニューラルネットワークと呼びます。scikit-qulacs では `skqulacs.qnn` モジュールに実装されています。分類問題をとく `skqulacs.qnn.classifier` と回帰問題を解く `skqulacs.qnn.regressor` の２つがあります。"
   ]
  },
  {
   "cell_type": "markdown",
   "metadata": {},
   "source": [
    "### `skqulacs.qnn.QNNClassifier` の使い方\n",
    "例として、有名な `iris` データセットを分類する量子ニューラルネットワークを組んでみます。まず、以下のコードによって `scikit-learn` から `iris` データセットを取り出し、訓練データとテストデータに分けます。"
   ]
  },
  {
   "cell_type": "code",
   "execution_count": 3,
   "metadata": {},
   "outputs": [],
   "source": [
    "import pandas as pd\n",
    "from sklearn import datasets\n",
    "from sklearn.model_selection import train_test_split\n",
    "\n",
    "iris = datasets.load_iris()\n",
    "df = pd.DataFrame(iris.data, columns=iris.feature_names)\n",
    "x = df.loc[:, [\"petal length (cm)\", \"petal width (cm)\"]]\n",
    "x_train, x_test, y_train, y_test = train_test_split(\n",
    "    x, iris.target, test_size=0.25, random_state=0\n",
    ")\n",
    "x_train = x_train.to_numpy()\n",
    "x_test = x_test.to_numpy()"
   ]
  },
  {
   "cell_type": "markdown",
   "metadata": {},
   "source": [
    "変数はそれぞれ\n",
    "- `x_train`: 訓練データの入力\n",
    "- `y_train`: 訓練データのラベル\n",
    "- `x_test`: テストデータの入力\n",
    "- `y_test`: テストデータのラベル\n",
    "\n",
    "です。"
   ]
  },
  {
   "cell_type": "markdown",
   "metadata": {},
   "source": [
    "次に簡単な量子回路によってこれらの分類を行ってみます。"
   ]
  },
  {
   "cell_type": "code",
   "execution_count": 4,
   "metadata": {},
   "outputs": [
    {
     "name": "stdout",
     "output_type": "stream",
     "text": [
      "trained parameters [ 1.85410272  3.75676148  2.21646191  2.52509231  2.1647195   2.43798985\n",
      "  1.50367222  0.04751448  2.54785017  2.13940606  4.98429799  4.14497582\n",
      "  5.47831644  4.83193472  1.52245352  4.56050188  2.51816388  1.40210201\n",
      "  3.95273519  1.34362204  0.89885804  4.01058809  2.8836804   1.50820136\n",
      "  5.51325943  0.47711481  3.44328084  3.65547664 -0.55173648  6.3383248\n",
      "  0.66032895  5.16735433 -1.04875626  6.14244395  6.99287629  1.31751974\n",
      "  0.19759514  4.00321349  3.90846605  1.9431826   0.53312599  3.28469292\n",
      "  6.0037434   4.20836194  1.83071748]\n",
      "loss 0.0860431460366711\n"
     ]
    }
   ],
   "source": [
    "from skqulacs.circuit.pre_defined import create_qcl_ansatz\n",
    "from skqulacs.qnn import QNNClassifier\n",
    "\n",
    "nqubit = 5                      # qubitの数。必要とする入力、出力の次元数以上が必要である。\n",
    "c_depth = 3                     # circuitの深さ。ニューラルネットワークでの隠れ層に対応する。\n",
    "time_step = 1.                  # qcl_ansatz に必要となるパラメータ。横磁場イジングモデルによって発展させる時間を決める。\n",
    "num_class = 3                   # 分類数（ここでは3つの品種に分類）\n",
    "solver=\"BFGS\"                   # アルゴリズム。ほかには、\"Adam\" が使える。\n",
    "maxiter = 20                    # ループの最大。これが多いほど、正確になるが、時間がかかる。\n",
    "circuit = create_qcl_ansatz(nqubit, c_depth, time_step)     # LearningCircuitを作る\n",
    "qcl = QNNClassifier(nqubit, circuit, num_class, solver)     # モデル構築を行う\n",
    "opt_loss, opt_params = qcl.fit(x_train, y_train, maxiter)                          # 学習\n",
    "print(\"trained parameters\", opt_params)\n",
    "print(\"loss\", opt_loss)"
   ]
  },
  {
   "cell_type": "markdown",
   "metadata": {},
   "source": [
    "テストデータと比べて結果を出力します。"
   ]
  },
  {
   "cell_type": "code",
   "execution_count": 5,
   "metadata": {},
   "outputs": [
    {
     "name": "stdout",
     "output_type": "stream",
     "text": [
      "0.9473684210526315\n"
     ]
    }
   ],
   "source": [
    "from sklearn.metrics import f1_score\n",
    "y_pred = qcl.predict(x_test)\n",
    "print(f1_score(y_test, y_pred, average=\"weighted\"))"
   ]
  },
  {
   "cell_type": "markdown",
   "metadata": {},
   "source": [
    "うまく分類できていることがわかります。"
   ]
  },
  {
   "cell_type": "markdown",
   "metadata": {},
   "source": [
    "### `skqulacs.qnn.QNNRegressor` の使い方\n",
    "回帰問題を解くには `QNNRegressor` を使います。ここでは $y=\\sin(\\pi x)$ を学習させてみます。まずデータセットを作ります。"
   ]
  },
  {
   "cell_type": "code",
   "execution_count": 6,
   "metadata": {},
   "outputs": [],
   "source": [
    "import numpy as np\n",
    "from numpy.random import default_rng\n",
    "\n",
    "def generate_noisy_sine(x_min, x_max, num_x):\n",
    "    rng = default_rng(0)\n",
    "    x_train = [[rng.uniform(x_min, x_max)] for _ in range(num_x)]\n",
    "    y_train = [np.sin(np.pi*x[0]) for x in x_train]\n",
    "    mag_noise = 0.01\n",
    "    y_train += mag_noise * rng.random(num_x)\n",
    "    return x_train, y_train\n",
    "  \n",
    "x_min = -1.0\n",
    "x_max = 1.0\n",
    "num_x = 80\n",
    "x_train, y_train = generate_noisy_sine(x_min, x_max, num_x)\n",
    "x_test, y_test = generate_noisy_sine(x_min, x_max, num_x)"
   ]
  },
  {
   "cell_type": "markdown",
   "metadata": {},
   "source": [
    "作成したデータに対して学習を行います。"
   ]
  },
  {
   "cell_type": "code",
   "execution_count": 7,
   "metadata": {},
   "outputs": [
    {
     "name": "stdout",
     "output_type": "stream",
     "text": [
      "[-2.52118172e-03  1.19277020e-03  3.10128326e-04 -6.42683364e-04\n",
      "  8.35436474e-04 -5.24981892e-04 -7.52008036e-04 -4.07462371e-04\n",
      " -5.74044155e-04  1.50774930e-03  6.30109294e-05 -8.19459615e-04\n",
      "  1.42078707e-03  2.09110696e-03 -3.36846534e-04  4.88690753e-04\n",
      "  7.46908451e-05 -2.22482857e-04 -9.25977438e-04 -9.12545452e-05\n",
      "  1.04324965e-03 -5.63038944e-04 -4.62934646e-04 -3.62787336e-04\n",
      " -8.51174859e-04  2.90978510e-03  1.96177705e-03  6.80510436e-05\n",
      "  1.69540322e-04  3.45813053e-04  3.20652348e-04 -2.24440888e-04\n",
      " -5.65850928e-05 -7.10191967e-04  5.10276819e-04  7.51022395e-04\n",
      "  1.50621087e-03 -1.01846464e-03 -8.74319743e-04  3.54710895e-17\n",
      "  3.59299055e-17  3.59218882e-17  3.58373194e-17  3.59945889e-17\n",
      "  3.55306677e-17  3.67906416e-17  3.59392206e-17  3.58473687e-17]\n",
      "trained parameters [ 4.76002724  1.92362022 -0.48900136  0.35047068  4.82948963  6.46225974\n",
      "  3.40609952  5.00474857  3.37636039  6.31050608  5.49376378  0.139052\n",
      "  5.47590209  0.64912218  4.67870237  1.41841969  5.53849844  3.7883166\n",
      "  1.84668854  2.68946397  0.04043366  0.96776472  4.49352776  3.60008095\n",
      "  3.88877639  2.58504726  6.23553393  6.16278554  4.24511007  3.92287119\n",
      "  4.33309344  2.56906654  0.6973149   4.8681623   3.38829756  1.61272237\n",
      "  3.30808541  5.46822145  5.94478902  2.24809352  3.59102784  2.02236503\n",
      "  3.73409722  2.12315885  2.46061475  5.59375873  1.42727325  3.91560031]\n",
      "loss 0.008518100629961275\n"
     ]
    }
   ],
   "source": [
    "from skqulacs.qnn import QNNRegressor\n",
    "\n",
    "n_qubit = 4\n",
    "depth = 4\n",
    "time_step = 0.5\n",
    "solver=\"BFGS\"\n",
    "maxiter=20\n",
    "circuit = create_qcl_ansatz(n_qubit, depth, time_step, 0)\n",
    "qnn = QNNRegressor(n_qubit, circuit, solver)\n",
    "opt_loss, opt_params = qnn.fit(x_train, y_train, maxiter)\n",
    "print(\"trained parameters\", opt_params)\n",
    "print(\"loss\", opt_loss)"
   ]
  },
  {
   "cell_type": "markdown",
   "metadata": {},
   "source": [
    "訓練したモデルとテストデータを並べてプロットしてみます。"
   ]
  },
  {
   "cell_type": "code",
   "execution_count": 9,
   "metadata": {},
   "outputs": [
    {
     "data": {
      "image/png": "iVBORw0KGgoAAAANSUhEUgAAAYIAAAD4CAYAAADhNOGaAAAAOXRFWHRTb2Z0d2FyZQBNYXRwbG90bGliIHZlcnNpb24zLjQuMCwgaHR0cHM6Ly9tYXRwbG90bGliLm9yZy8+yak3AAAACXBIWXMAAAsTAAALEwEAmpwYAAA8e0lEQVR4nO3deXhU9dXA8e/JQgiLBBAQgkBUREAgQMQFEUUENyAiKCoV3Gm1vq1KBbUVXCpKW63WqhRQXCogaoACsiOtiBAMCKgsggsRAYEgSIAs5/3jzuBkMpOFmcnMZM7nefJk5i4zJzfJPXPvbzmiqhhjjIldceEOwBhjTHhZIjDGmBhnicAYY2KcJQJjjIlxlgiMMSbGJYQ7gBNx8skna6tWrcIdhjHGRJU1a9b8qKqNvJdHZSJo1aoV2dnZ4Q7DGGOiioh842u53RoyxpgYZ4nAGGNinCUCY4yJcVHZRuBLQUEBO3bs4MiRI+EOpdqoWbMmzZs3JzExMdyhGGNCqNokgh07dlC3bl1atWqFiIQ7nKinquzdu5cdO3aQlpYW7nCMMSEUlFtDIjJZRHaLyAY/60VEnheRrSLymYh08Vg3TES2uL6GnWgMR44coWHDhpYEgkREaNiwoV1hmYBk5eSSPnYBrUbNodWoOXR+bAFZObnhDst4CVYbwWvA5WWsvwJo7fq6E3gJQEQaAI8C5wLdgEdFpP6JBmFJILjseJpAZOXkMvKddeTlFxxftv9wASNnrLNkEGGCkghUdTmwr4xNBgCvq2MlkCIiTYG+wEJV3aeq+4GFlJ1QjDFRICsnl/unr6OguPQ09wVFyvj5m8IQlfGnqtoIUoHvPJ7vcC3zt7wUEbkT52qCFi1ahCbKAOzdu5dLL70UgB9++IH4+HgaNXIG8K1atYoaNWqUuf+yZcuoUaMGF1xwQchjNSaUsnJyGf3eeorKqHXyfV5+pV9z/PxNfJ+XT7OUZEb2bUNmZ5+nCnMCoqaxWFUnABMAMjIyAq6mE+w/rIYNG7J27VoAxowZQ506dXjggQcqvP+yZcuoU6eOJQIT9cbP30R+QVGZ2zRLSa7w67kTi/s1c/Py+f20tfxu2lpSLSkERVWNI8gFTvV43ty1zN/ykHL/YeXm5aM4f1ij31sf9PuWa9asoWfPnnTt2pW+ffuyc+dOAJ5//nnatWtHx44dGTJkCF9//TUvv/wyzz77LOnp6fz3v/8NahzGVKXyPu0nxgsj+7ap8Ov5SizuT4Kh+t+NNVV1RTALuEdEpuI0DB9Q1Z0iMh/4s0cDcR9gdKiD8fWHlV9QxPj5m4L2yUJV+e1vf8vMmTNp1KgR06ZN4+GHH2by5MmMGzeO7du3k5SURF5eHikpKYwYMaLSVxHGRKJmKcnk+kkG9Wsl8mi/9pX6PysvsQT7fzcWBSURiMjbwMXAySKyA6cnUCKAqr4MzAWuBLYCh4FbXOv2icjjwGrXSz2mqmU1OgeFvz+syt63LMvRo0fZsGEDl112GQBFRUU0bdoUgI4dO3LTTTeRmZlJZmZm0N7TmFCryC3VkX3blLiVA5CcGM9TAzuc0Mm6rMTiFsz/3VgUlESgqjeUs16Bu/2smwxMDkYcFeXvD6sy9y3Lo6q0b9+ejz/+uNS6OXPmsHz5cmbPns2TTz7J+vXrg/a+xoTKI1nreWvlt6VuywAlTvDux8Fqg/OVWLyl1EokfeyC411VT+TKI5ZFTWNxMPn7xFKZ+5blSUpKYs+ePXz88cecf/75FBQUsHnzZtq2bct3333HJZdcwoUXXsjUqVM5dOgQdevW5aeffgra+xsTTFk5uSWSgJu/2zKZnVODdhL2TCy5efkIlIgjMV44cLiAYo9l7vEKnvsb/2Jy0rnMzqk8NbADqSnJCJCaknzCl63+xMXFMWPGDB588EE6depEeno6K1asoKioiKFDh9KhQwc6d+7MvffeS0pKCv369eP999+3xmITkcbP31QqCbhVxW2ZzM6pfDSqF1+Pu4pnr08v8b9bu0ZCiSTgZuMVKk60jL6+kSojI0O9C9N88cUXtG3bNkwRVV92XGOXZ3tAWWeJ1JRkPhrVK7TBFOTDF/+BHz4DLXa+ajWERmdxyes/8I02odjH51oBto+7KrSxRRERWaOqGd7LY/LWkDGmbN7tAf4IBPWWaik/rIdPX4fPpsGRAxBfA+ISQeLg2EEAlibBEU3kK23G+uI0ZhZ35+PidoAEtd2vOrNEYIwpwV97gDcBbjqvRfDvwR/5CTbMcBLA9zkQnwTt+kOXm6HlhRDn+uR/9CDs2cyn2Sv4dM1KTuc7roxfxZCEZXxe3JJXi6+k1pnX0X3cEhuRXA5LBMaYEspqDwAnAQT9pKoK361yTv4b34OCw9C4PVzxDHQYDLUalN4nqS4070qX5l35tuVAfj9rI/n5PzMg/iPuSpzH+LiX2L1uKrUL+/Aml5Kbh89eTsYSgTHGS1mNv0FvD/j5R1g31UkAP26CGnWcE3/XYdCsC1RwBtySvZSuAR3PfX/+K5lHsvhD4jRuSfiAe47dyycFbW3wmQ+WCIwxJfgbZxO09oDiYti21Dn5fzkHigugeTfo/w9ofw0k1Qn8PUR4/2Bb3qMtZxdu4++JL/JWjSd5pvB6/pV3deCvX81YIjDGlOBrnE1Q2gMO7ICctyDnTTjwLSQ3gG53QpdfQePg90xzJ7QNehoDjj3O04kTeCjxbbonbYMjPaBmvaC/Z7SKyXEEoRIfH096ejpnn302gwcP5vDhwyf8WsOHD2fGjBkA3H777Xz++ed+t122bBkrVqw4/vzll1/m9ddfP+H3NrEjKyeX7uOWkDZqDt3HLSErJ9fnOJtnr0/nicwOJ/YmP26BtwbDs2fDsj9Dw9Nh0Ktw/5dw+Z9DkgTASWjJifEAHKIWdxf8H08V30wPXQMTLnZ6JBnArgiCKjk5+fhU1DfddBMvv/wy99133/H1hYWFJCRU/pBPnDixzPXeU1iPGDGi0u9hYk95U0YEfB9dFda8Ch88BIk14aIHoPNQqN8qsNetoNJTXdSibd9RxDW8Cd4ZDhN7w1V/g843VUk8kcyuCEKkR48ebN26lWXLltGjRw/69+9Pu3btKCoqYuTIkZxzzjl07NiRV155BXDmJrrnnnto06YNvXv3Zvfu3cdf6+KLL8Y9gO6DDz6gS5cudOrUiUsvvdTnFNZjxozhL3/5CwBr167lvPPOo2PHjlxzzTXs37//+Gs++OCDdOvWjTPPPNNGM8eY8qaMCFhBvnOy/c/vocV58OuPodcjVZYE3NwjkrePu4qPRvVykkOL8+Cu5dD8HJj5G5j1Wyg8WqVxRZrqeUUwb1TwL/tO6QBXjKvQpoWFhcybN4/LL3eqbn766ads2LCBtLQ0JkyYQL169Vi9ejVHjx6le/fu9OnTh5ycHDZt2sTnn3/Orl27aNeuHbfeemuJ192zZw933HEHy5cvJy0tjX379tGgQYNSU1gvXrz4+D4333wzL7zwAj179uRPf/oTY8eO5bnnnjse56pVq5g7dy5jx45l0aJFQThQJhqEdMqIQ7vh7Rsgdw30HgsX3PtL3/9IUacx/CoLlj4J//sbHNwF178BCUnhjiwsIuy3E93y8/NJT08nIyODFi1acNtttwHQrVs30tLSAFiwYAGvv/466enpnHvuuezdu5ctW7awfPlybrjhBuLj42nWrBm9epXuordy5Uouuuii46/VoIGPvtUeDhw4QF5eHj179gRg2LBhLF++/Pj6gQMHAtC1a1e+/vrrgH9+Ez3KOtkHNBp3zyaYeCns2gjXvwkX/i7ykoBbfAJZDW/n6YRfw5b5/PfPVzFzzdfhjiosqucVQQU/uQebZxuBp9q1ax9/rKq88MIL9O3bt8Q2c+fODXV4pSQlOZ9+4uPjKSwsrPL3N+ETki6i25fDtKHONBC3zIHUroEFGWK/lMDswaH4fB5PfI2pM+8nS/5OZpfm4Q6vSkVoqq6++vbty0svvURBgTNv+ubNm/n555+56KKLmDZtGkVFRezcuZOlS5eW2ve8885j+fLlbN++HYB9+5waPnXr1uXgwYOltq9Xrx7169c/fv//jTfeOH51YGKTu5eQezpnTwF1EV37NrwxEOo2hdsXR3wSgJKVCt8o6sNLhf0YEreIrbOeCXNkVS9YFcouB/4OxAMTVXWc1/pngUtcT2sBjVU1xbWuCHDf0P9WVfsHI6ZIdfvtt/P111/TpUsXVJVGjRqRlZXFNddcw5IlS2jXrh0tWrTg/PPPL7Vvo0aNmDBhAgMHDqS4uJjGjRuzcOFC+vXrx6BBg5g5cyYvvPBCiX2mTJnCiBEjOHz4MKeddhqvvvpqVf2oJsJ4F4FXOD63/wkXgVeFZePgw3GQdhFc9wYkpwQ58tDwvj32TOH1tJIfuC/udVbOPYfzrvxVmCKregFPQy0i8cBm4DJgB07ZyRtU1WfHdxH5LdBZVW91PT+kqpUaSmjTUFcdO67Vh/tKwNsJTxtReNTpcfPZNEi/Ca5+DhJqBB5oFfF1PGpylGk1Hqd13PfUumsBNO0UpuhCw9801MG4NdQN2Kqq21T1GDAVGFDG9jcAbwfhfY0xlRDUWt2H98Eb1zhJ4JJHYMCLUZUEwHdbyBGSuP3Y/ezX2vDv653eRDEgGIkgFfjO4/kO17JSRKQlkAYs8VhcU0SyRWSliGT6exMRudO1XfaePXuCELYxsSMrJ5c4PxO4VbqX0L5tMKkP7FgNAydCz5EVnhwukmR2TqV+rcRSy/dQn4eSHob8/c44g2Jf9c+ql6puLB4CzFBVzyrULV2XKjcCz4nI6b52VNUJqpqhqhmNGjXy+eLRWG0tktnxrB7cbQNFPn6fla7VvftLmNQXDv/o9MPvODh4gYbBo/3aH5+Gwi0xTvis8FQeyb8Bti5i/XtPhym6qhOMRJALnOrxvLlrmS9D8LotpKq5ru/bgGVA5xMJombNmuzdu9dOXkGiquzdu5eaNWuGOxQTgKycXO6fvq7EBHJu8SKVq9X94xaY0s/59H/LB9Cqe5CjrXre8yqlJCeCwP7DBbxZ1JuFRV1ps/4vLFm2uNzXimbBaCxOwGksvhQnAawGblTVjV7bnQV8AKSp601FpD5wWFWPisjJwMfAAH8NzW6+GosLCgrYsWMHR44cCejnMb+oWbMmzZs3JzGx9OWziXzllZusVD3fvV/Ba1dBcSEMnwuNzgxWmBHFuwG5Pj/xQdIoDsfVIW30aqhRK4zRBS5kNYtVtVBE7gHm43QfnayqG0XkMSBbVWe5Nh0CTNWSmact8IqIFONcnYwrLwn4k5iYeHzErTGxriLlJivcNpD3Lbw+wOklNHxOtU0CULrhfD8ncV/Br3mrxlOw4GG4+tkwRRZaQRlHoKpzgbley/7k9XyMj/1WACc4t60xxp/yyk1WuG3gQC68djUc/QmGzYYm7YIWYyTyNeL6o+IOvBWfyU3Zk6HNVdC6d5iiCx0bWWxMNeRrvIBbhdsGDu2G1/s7vWd+9X6161Pvi2cNA7fkxHjqXjEGGraGeSOr5UyllgiMqWaycnJLTR/hJsBfr+tUfhI4esgpJnMgF256JyqmjAgGX0V5nhrYgf4ZaXDF007X2Y//Ee4wg656TjpnTAwr67ZQheYSKiqAd4Y5U7kP+bczf38M8S7Kk5WTS/rYBeTlF/BS4jlcvPhplsf3pO8Fpdpco5ZdERhTTXhOKOdPueUmVWHWvbB1kdMw2ubyIEcZXbJychn5zjry8p1JIp8sHIpoMYUfPExWjr9e8tHHEoEx1YB70FhZSSC1Ir2EljwB6/4NF4+GrsOCGGF0Gj9/EwXFv1xf7dBG/LNwAFfFrWTx3BlhjCy4LBEYUw14TqnsS4V6Ca2eCP/9C3QZBj0fDHKE0cnXPEyvFF3Nt8WNuOfoBOc2WjVgicCYaqCsiePcDZ5ltg18MRvmPABnXuEUdI/CuYNCwddYi6PU4LHCm2kTtwNW/SsMUQWfJQJjqgF/g8PcU0yXmQS+/QTevR2aZ8CgyRBvfUjcRvZtQ2Jc6aT4oXRlV+MLYdlTTjfbKGeJwJhqwF//93JvB+3bBlNvgJNS4YZpUT+FQrBldk5l/OBOzhxELvVrJTJ+UDpNrvs7FOTDojHhCzBILPUbE6WycnIZP38T3+fl0ywlmWu7prL0yz3Hn5dbcezIAWfOfS12xgrUblh1wUcR7+6kJVxwD/zvWeg6HE7tVqVxBZMlAmOikHfZydy8fN5dk1vx2USLCuGd4c4Vwa+yoKHP2d9NeXo8AOumwdyRcMcSiIsvf58IZLeGjIlCvnoJ5RcUMX7+poq9wPyH4KslTsNwWo8QRBgjkupAn8dh51pYNzXc0ZwwSwTGRKGAyk6ungSrXoHz7raxAsFw9rXQNB0+fDpqu5NaIjAmCvnrJVTu1NJffwTz/gBn9HY+yZqAZa39ngd+vBryvuHpp/4YlSOOLREYE4VOqJdQ3rcw/WaonwbXTora+9mRxN1WM+NgWz4tPoOhBdP503ufRl0ysERgTBTyN0um34biY4dh6k1QdAxueBuSU6oy3Grrl7Ya4a+Fg0mVvWQWL6x4W02ECEqvIRG5HPg7ToWyiao6zmv9cGA8v9Qy/oeqTnStGwY84lr+hKpOCUZMxlR3ZXZr9KQKs+91ZhO9cTqc3Dr0wcUIzzaZj4rP5pPis7g7YSbT8y4JY1SVF/AVgYjEAy8CVwDtgBtExFcZo2mqmu76cieBBsCjwLlAN+BRVx1jY4wX9+yiaaPm0H3ckorffvj4RVj/DvR6GM7sE9ogY0zJNhnhrwWDaSJ5/KbOsnCFdEKCcWuoG7BVVbep6jFgKjCggvv2BRaq6j5V3Q8sBGJ73ltjfPCcXVRxxg2Mfm99+clg+3JY+Edo28/p826CyrutZpW2ZYV24K64WU5xnygRjESQCnzn8XyHa5m3a0XkMxGZISKnVnJfROROEckWkew9e/YEIWxjoscJjRs4sMMZNNawNWS+ZBPJhYCvtpqCix4i6dg+WDUh3OFVWFWNLJ4NvK2qR0XkLmAK0KsyL6CqE4AJABkZGWXV5Tam2qn0uIHCo04PocJjcP2bkFQ3hNHFNp9tNT/0gRUvwLl3QY3a4QmsEoJxRZALnOrxvDm/NAoDoKp7VdVd8Xki0LWi+xpjTmDcwAejIXcNZP4TGp0ZwsiMt6ycXO765hLI38fzz0RHJbNgJILVQGsRSRORGsAQYJbnBiLS1ONpf+AL1+P5QB8Rqe9qJO7jWmaMoWT5Se8bO37HDaybCtmT4IJ7oV3/KonTONxtOfN/asnHRe24riArKsYVBJwIVLUQuAfnBP4FMF1VN4rIYyLi/iu8V0Q2isg64F5guGvffcDjOMlkNfCYa5kxMc+7/KTC8WTgd9zADxtg9u+g5YVw6aNVGa6hZFvOP4oGcIrs5+ripRE/riAobQSqOheY67XsTx6PRwOj/ew7GZgcjDiMqU58NRArvxSbKeXIT067QM16VmAmTLzHFeQUn8GI+FlMz7s4fEFVgI0sNiZCVaqBWBVm3QP7v4bBr0LdJqENzvjkPa7gn4X9aRG3hyvjPuGRrPVhi6s8lgiMiVCVaiBeNQE+nwmX/glaXhDiyIw/3uMKFhV3YWtxM+5KmM2bK7+J2GRgicCYCFXhieV2ZMP8h53C8xfcW4URGm/ucQVuShyvFF1N+7hvuDBuA29/8l0Ze4ePJQJjIlSFJpY7vM8ZNHZSU7jmJYizf+lw827An1nUnR+0PiPiZ1GkkTkEylqTjIlgZU4spwpZv4ZDu+DWDyDZpumKFPEix0/6x0hkcuHlPJT4NmcXbqP7uCXl15OuYvbxwZho9fE/YPMH0OcJSO1a/vamytxw7qklnr9ddCkHNZk7EuZWfJ6oKmSJwJho9N1qWDTGmUyu253hjsZ4eSKzA0PPa0G8a36ng9RiatElXBW3kmb8WLn60lXAEoEx0SZ/P8y4FU5qBv3/YZPJRagnMjvw1VNXHh8E+GqhM7HyLQkfABWsL11FLBEYE01UIetuOLgTBr1mlcaigLu77/eczJzi8xgSv5S6HCZOJGJuD1kiMCaafPIybJoDl42F5tYuEA08uwH/q/BK6ko+Q+KXUKQaMW0FlgiMiRbf58CCPzrjBc77TbijMRXk7gYcL8IGPY2VxW0ZlrCAeIoipq3AEoEx0eDIT/DOLVCnsTO1tLULRJXMzqkUu7qTTiy8kubyI5fHrQYio63AEoExkU4V/vN7yPsGrp0ItRqEOyJzAtxtBYuLO7O9uAm3JzjzdKbUSgxnWIAlAmMi39q3YMMMuPghm0coio3s24bEeEGJY3LRFXSO20pX2cShI4VhbyewRGBMmGTl5NL5sQW0GjWHVqPmkD52QekTwo9bYO5IaNUDetwXnkBNUGR2TqV2DWcyhxlFF5GntbkjYS4FxRr2dgJLBMaEQVZOLiNnrGP/4YLjy/LyCxj5zrpfkkHhUZhxCyTUhIETIC7ez6uZaHEg3/l951OTN4t60ycum5byQ9jbCYKSCETkchHZJCJbRWSUj/X3icjnIvKZiCwWkZYe64pEZK3ra5b3vsZUR+Pnb6KgqPQEZCU+HS4aAz+sdxqHT2pWtQGakPCcQnxKYR8KiOfW+Hn+a09XkYATgYjEAy8CVwDtgBtEpJ3XZjlAhqp2BGYAz3isy1fVdNeXFVg1MaGsT4Df5+XD5gWw8p/O9BFtrqjCyEwoeY4p2EN9ZhZ157r4D3nokvAWEgrGFUE3YKuqblPVY8BUYIDnBqq6VFUPu56uBJoH4X2NiVplfQLsUC/fmVW0cXu47PEqjMqEmvfU4rNqXUOyHOOqo3PL3TeUgjENdSrgWW1hB3BuGdvfBszzeF5TRLKBQmCcqmb52klE7gTuBGjRokUg8RoTdiP7tmHkjHWlbg/ViFMmnjQR9v/s1B1OrBmmCE2olJpa/M3/wCcTnKJCCUlhialKG4tFZCiQAYz3WNxSVTOAG4HnROR0X/uq6gRVzVDVjEaNGlVBtMaETmbnVMYP6kR9jz7kKcmJvJf+KY33fAxXjIPGZ4UxQlNlzr8Hft4Nn00PWwjBuCLIBTwn327uWlaCiPQGHgZ6qupR93JVzXV93yYiy4DOwFdBiMuYiFbqk2HuGpj0d2jbH7oMC19gpmqddjE0OdupL9F5aFhGjQfjimA10FpE0kSkBjAEKNH7R0Q6A68A/VV1t8fy+iKS5Hp8MtAd+DwIMRkTXY4ehBm3QZ1ToP/zNoVELBGBC34Le76ErYvCEkLAiUBVC4F7gPnAF8B0Vd0oIo+JiLsX0HigDvCOVzfRtkC2iKwDluK0EVgiMLFnzgO/TCFhJSdjT/uBULcprHghLG8flJrFqjoXmOu17E8ej3v72W8F0CEYMRgTybJychk/fxPf5+XTLCW5ZM3adVPhs6muKSTOD2+gJjwSasC5dzljR3Z+Bk07Vunb28hiY0IsKyeX0e+tJzcvH4WSNWv3fgVz7ocWF8BFD4Q7VBNOXW+BGnWctoIqZonAmBAbP38T+QVFJZblFxTxtw82wru3O1NH2BQSJjkFOv8KNrwLB6p2EjpLBMaEmL9RxNf//AZ8/yn0ex5STvW5jYkx540ALXYq0VUhSwTGhJivUcTnx23k1wmzocvN0D6z6oMykal+K3Y07cPBFRM5e9QMuo9bUiVTVFsiMCbEPOeXAUjhIM8mvsTPtVvC5ePCGJmJNFk5udz3XQ/qcpjr4peVbE8KIUsExoRYyflllL/XmkzjuJ+oe9MUqFE73OGZCDJ+/iZWFaSxqrgNtybMq7K6xpYIjKkCmZ1T+WhUL7YP/pGexZ8Q1/tRaJYe7rBMhHG3J71c2I/m8iND4xeVWB4qlgiMqSp7NsO8Uc6UAuffE+5oTARytyctKe7Mf4vO5r6Ed2jATyGvV2CJwJiqUHgU3r0VatSCa16BOPvXM6X90p4kjCkcRi2OMrrGdEb2bRPS9w3KyGJjTDkWP+ZUG7thKtQ9JdzRmAjlHm0+fv4mtuWlMiPhKoYUzUYa78KZ8T80LBEYE2pbFzmjRc+5w6qNmXKVmJX2SA94YSXMHQm3LQzZlaRdnxoTSof2wPu/hkZtoY9VGzOVVPMkuGws5GbDurdBS9e5DgZLBMaEiirMvBuOHIBBkyAxvAXKTZTqOIR99TvBzN/wxaMdueqp94M+rsASgTGhsupfsGW+cyXQpH24ozFRKmvdTm7dfR0AqbKHQz/tY+SMdUFNBtZGYEwo7NoICx6B1n2g253hjsZEsbGzN7K/KI3M4sf4Vhuzj5OgSBk7e2PJCncBCEoiEJHLgb8D8cBEVR3ntT4JeB3oCuwFrlfVr13rRuMUtC8C7lXV+cGIyZiq5FlvoFW9OGbWeISTataDAf+0amMmIPsPFwCwVs/wuTwYAk4EIhIPvAhcBuwAVovILK9KY7cB+1X1DBEZAjwNXC8i7XBKW7YHmgGLRORMVS05Z28QlFkYxJgAuOsNuKeaHv7zJE46upUV50/ggjqNwhydMeULRhtBN2Crqm5T1WPAVGCA1zYDgCmuxzOAS0VEXMunqupRVd0ObHW9XlCVWRjEmAB51hu4NG4NwxIW8q/CKxmZY0nABC4lObFSy09EMBJBKvCdx/MdlB75cHwbV43jA0DDCu4bMH+FQUI9kZOJDe55YBqxn2cSJ7CxuCXjC68P+fwwJjaM6d+exLiStxcT44Qx/YPXASFqeg2JyJ0iki0i2Xv27KnUvv7+Ie0f1QRDs5RkhGL+lvgStTjKvQX3cIzEkM8PY2JDZudUxg/u5Jq9FlJTkhk/uFNQb20Ho7E4F/Asr9TctczXNjtEJAGoh9NoXJF9AVDVCcAEgIyMjEqNqmiWkkyuj5O+/aOaYBjZtw1b3n+SHnEbGF1wG19pKsmJ8SGfH8bEjhKjjUMgGFcEq4HWIpImIjVwGn9neW0zCxjmejwIWKKq6lo+RESSRCQNaA2sCkJMJXgXBgHsH9UETWbjXdwfP41lcecxtagXqSnJPDWwg3VGMFEj4CsCVS0UkXuA+TjdRyer6kYReQzIVtVZwCTgDRHZCuzDSRa4tpsOfA4UAneHoseQ50RO1mvIBNXRg/DubcTVbcLFI95me60G4Y7ImEoTDdHcFaGUkZGh2dnZ4Q7DxDB3d+Tf//ws18T/jxXdX6PHZd6d5YyJLCKyRlUzvJdHTWNxUHzyCnz4TLijMFHO3R2560+LGRS/nH8UDuDO5UnWHdlErdhKBDvXwYoXoCCfrJxcuo9bQtqoOXQft8T+iU2FjZ+/iZMLv+eJxEmsKW7N84UDrTuyiWqxlQg6DYGjP7H6gzdtgJk5YbvzDvJC4j8A4f8K7qEIpyOCdUc20Sq2EkHLC+Gk5hTm/NsGmJkT9mjt90mP+4oHC+5gh/4yeti6I5toFVuJIC4OOl1Pt6IcGpFXarV9ojPl2rqYoUXvM7W4N/OKzz2+2Lojm2gWW4kAoOMQ4kXpH/9RqVX2ic6U6eAueP8uaNSWWv2fKTHS08YNmGgWe/UIGp3JvpQODNr/PyYVXXV8sX2iM2UqLnaSwNGDMGw2/RufTv+M08MdlTFBEXtXBECDC4bRVr6h50k/2Cc6UzErnodtS+Hyp6Bx23BHY0xQxd4VAUD7gfDBKKZ03QZ9bwt3NCbS7ciGJY9D2/7Q9ZZwR2NM0MXkFQG1G0LrvrD+HSgqBLBxBca3Iwdgxq1Qtyn0f96qjZlqKTYTAThjCg7tgm3LrHCN8U0V/vN7OLADrp0EyfXDHZExIRG7ieDMvlAzBda97bdwzdjZG8MTm4kMOW/Chnfhkoegxbnlb29MlIrdRJCQBGdfC1/+h5/zfBe62X+4wK4KYtXuL2HuSEi7CC78fbijMSakYjcRAJxzGxQe4a46y/1uYqONY9Cxw/DOcEiqAwP/BXHx5e5iTDSL7UTQpD2k9WR4wkISKPS5iY02jkHz/gB7voSBE6DuKeGOxpiQi+1EAHD+3SQf2cXgmr7rG9ho4xjz2TuQ8wb0uA9O7xXuaIypEgElAhFpICILRWSL63upbhUiki4iH4vIRhH5TESu91j3mohsF5G1rq/0QOI5IWdcBg3P4A8pS0hOLHk4BKcHkXUnjRE/boH//A5anM/MlGHWndjEjECvCEYBi1W1NbDY9dzbYeBmVW0PXA48JyIpHutHqmq662ttgPFUXlwcnDuC+nkbeKVnIamuKwAB3LXbrDtpDCjIh+nDICGJD856klFZX1h3YhMzAk0EA4AprsdTgEzvDVR1s6pucT3+HtgNNPLeLqzSb4Sa9bho73Q+GuUUH/cu4GnTVFdz8/4AuzfCNRN4fPkBm6bcxJRAE0ETVd3pevwD0KSsjUWkG1AD+Mpj8ZOuW0bPikhSGfveKSLZIpK9Z4/v7p4nrEZt6DocvvwP7P/GbwOxNRxXU+umwaevQ4/7oXVv+/2bmFNuIhCRRSKywcdXiUrdqqpQ6oO05+s0Bd4AblHVYtfi0cBZwDlAA+BBf/ur6gRVzVDVjEaNQnBB0e1OQOCTV/w2EFvDcTW0+0tXu8AFcPFDgP/fs/3+TXVVbiJQ1d6qeraPr5nALtcJ3n2i3+3rNUTkJGAO8LCqrvR47Z3qOAq8CnQLxg91Quo1h7MHwqdTeKhXU5ITS/Ydt2mqq6Gjh2D6r5wrwkGTyfpsF93HLSE3Lx/vGYXs92+qs0BvDc0ChrkeDwNmem8gIjWA94HXVXWG1zp3EhGc9oUNAcYTmAt+C8cOcdWx+Tw1sIMVHqnOVGH2/8HerU4S+Kr4+HxT4FzaupOB/f5NdSfOHZ0T3FmkITAdaAF8A1ynqvtEJAMYoaq3i8hQnE/7nhP3DFfVtSKyBKfhWIC1rn0Olfe+GRkZmp3tu99/wKb0hx83w/99Bgk1AGdm0vHzN/F9Xj7NUpIZ2beNnRSi3eqJMOd+6PVHuOiB41cC3lJTkvlolI0nMNWDiKxR1Qzv5QHVI1DVvcClPpZnA7e7Hr8JvOln/8j7D+t+L7x5LayfDp2HHp+Z1N2LxN2VELBkEK1y18AHo6F1H7jwPsB/Q7A1EJtYYCOLvZ1+KTTpAB/9HYqL/c5Mal0Jo9ThfTB9ONRpAte84owjwRqITWyzROBNBC78nXN7aNNc+6RYnbjrDh/cCYOnQK0Gx1eN7NvGOgiYmGWJwJd2mVC/FfzvbzSrV9PnJnEiNtI02iwfD1sWOHWHm3ctsSqzc6p1EDAxKzZrFpcnPgEuuBfm3MfT3X/ijuXJpW4PFalaW0E02Twflj0FnW6Ac24/vtg6AhhjVwT+pd8EtRtz4c7XeGpgB+J91Kq1toIosfcrePcOOKUDXP3s8brDVqLUGIclAn8Sazo9iLYtI/PkXIr9dLO1toIId+xnmDbUaRS+/k1I/KXx1zoCGOOwRFCWjFuhVkP48BnrVRKNVGHWb50iM4MmQ/2WJVZbRwBjHJYIylKjNpx/D2xdyJPdjlmvkmiz8p9O8flef/RZZMaSuzEOSwTl6XYH1Ezh4l1TrFdJNNn+X1jwR2jbz2/xeesyaozDeg2VJ6kunH83LH2SzItHk2nTDUS+/d/AO8Og4emQ+dLxxmFv7iRuvYZMrAtorqFwCelcQ77k58FzHeG0i5wGRxO5jv0Mk/pA3ndwxxI4+YxwR2RMxAjJXEMxIzkFzhsBHz4NO9dB007hjsj4ogpZv4bdn8NN75RKAjZmwBjfrI2gos77DdRMgaV/Dnckxp/l4+HzmXDZY3BG7xKrsnJyGTljXYkxAyNnrLMxA8ZgiaDiklOccQWbP4DvVoc7GuPtyzmw9EnoeL3T08vL2NkbKSgqeRu0oEgZO3tjqW2NiTWWCCqj211QuxEsHuvchjCR4YcNzsjhZl2g3999Ng7vP1zgc1d/y42JJZYIKiOpDlw0Er7+L2yaG+5oDMCh3fD2EKh5Egz5d4mRw8aYigkoEYhIAxFZKCJbXN/r+9muSETWur5meSxPE5FPRGSriExzlbWMbBm3QqOzYP5DUHi0xKqsnFy6j1tC2qg5dB+3xO4/h1pBPky9EQ7vhRumwklN/W6akpxYqeXGxJJArwhGAYtVtTWw2PXcl3xVTXd99fdY/jTwrKqeAewHbgswntCLT3SmMd7/tTNy1cUmMKtixcXw/gjYke0UmGmWXubmY/q3JzGu5C2jxDhhTP/2IQzSmOgQaCIYAExxPZ6CU4C+QlwF63sB7oL2ldo/rE7vBW2uhOV/gYM/ADaBWZVb9Ch8ngV9Hod2/cvdPLNzKuMHdyoxMnz84E7WfdQYAh9H0ERVd7oe/wA08bNdTRHJBgqBcaqaBTQE8lS10LXNDsDvf6WI3AncCdCiRYsAww6CPk/Ai+fC4scg859+JyrLzcsnKyfXTjjBtHoirHgezrnDZw8hfzI7p9rvwRgfyk0EIrIIOMXHqoc9n6iqioi/rjQtVTVXRE4DlojIeuBAZQJV1QnABHBGFldm35BoeDqc/xuntvE5t9EsJZlcP8nACtgE0aYPYO5IOPNyuHyc3+kjjDEVV+6tIVXtrapn+/iaCewSkaYAru+7/bxGruv7NmAZ0BnYC6SIiDsZNQei64Z6jwegdmOY9yAj+5xZagIzN7tFFCTf58CMW5wCM9dOcirJGWMCFmgbwSxgmOvxMGCm9wYiUl9EklyPTwa6A5+rM8nRUmBQWftHtJonQe8xsGM1mQkreGpgB7+b2hz3Acr7Fv59vVMf4sbpTldeP6z3ljGVE2giGAdcJiJbgN6u54hIhohMdG3TFsgWkXU4J/5xqvq5a92DwH0ishWnzWBSgPFUvU43QLPOsPBPZLarR6rNcR98h/fBW4Oh4Igzh1BdX3cqHdZ7y5jKCygRqOpeVb1UVVu7biHtcy3PVtXbXY9XqGoHVe3k+j7JY/9tqtpNVc9Q1cGqetTfe0WsuDi44hk4uBM+es7muA+2Y4edAWP7tsGQN6Fx2zI3t95bxlSejSwOhlO7QYfr4KPnyWxVaAVsgqWowGkT+G4VDPwXpF1U7i5WftKYyrPWtmDpPQa+/A8s/COZ171uJ/5AFRfB+3c5k/xd9Tdon1mh3fz13rJbc8b4Z1cEwVIvFS68z5kGeft/S6yyxstKKi6G2fc69YYvewzOqfiAc7s1Z0zlWSIIpgvugZQWMOc+p2ETa7ysNFX4YBTkvAk9H4Tu/1ep3TM7p9qtOWMqyW4NBVNiMlz9HLw5ED4cB73HlNl4aScnL6rOFN+rXnFGDF88ukK7+ao89pHVljamwiwRBNsZl0KXm50Rx237WeNlZSz/C/zvWWeG1z5PVGjU8CNZ63lr5be4h5q7r7jARnIbU1F2aygU+jwBdZvCe3dxWj3fJzNrvPTy8Yuw9AnoOASu/GuFkkBWTm6JJOBm3UWNqRxLBKFQsx5c8zLs3crkxtOs8bI8n7zi1HdoNwAGvOiMzaiAsbM3lkoCbnbFZUzFWSIIlbSLoOcfaPldFm+cs90aL/3537Mw7w9w1tUwcGKF5w/Kyskts8ykXXEZU3HWRhBKF/0Btv+XjA1P8NFdy50ZS41DFZY9BR8+DWdf6xSXia94tbCybv0I2BWXMZVgVwShFJ8A1050TnDvDC9V2jJmqcKCR5wk0HmoM2q4EkkAyr71c9N5LeyKy5hKsEQQavVSIfMl+OEzWPinEqticqBZcRHMuR8+/gd0uxP6vQBxvqfvLou/Wz8pyYk8kel/FlhjTGmWCKpCmyvg3F/DJy/DumlAjA40KzjizB2UPQm6/86ZrK+CDcPe/I0gthrExlSetRFUlcvGwq4NMPM3UKcR4+cTWwPN8vfD2zfCtyugz5POKOwAuI+R90CyannsjAkxSwRVJSEJhrwFk6+Aab8i5eBD5NKq1GbVsttj3nfw1iBnKulrJ0GHQeXvUwFWg9iY4LBbQ1WpZj0YOgNqpjAlaTzNZU+pTeJEqlebwXer4F+94KfvYei7J5QEYrItxZgqFFAiEJEGIrJQRLa4vtf3sc0lIrLW4+uIiGS61r0mIts91qUHEk9UOKkZDH2XkxKLeL3G06RwsMTqItXq02aw9m147SqoUQtuW1ihegLeYrItxZgqFugVwShgsaq2Bha7npegqktVNV1V04FewGFggccmI93rVXVtgPFEh8ZnUWPodFrG/8gbyX8jmaPE+5hSIWqnSigqgAV/hKwRcOq5cMdSaHzWCb2UVRwzJvQCTQQDgCmux1OAzHK2HwTMU9XDAb5v9Gt5PvGDJtFBN/NFx+kk6DGfm0Vdm8GezTDpMljxPGTcBr96H2o1OOGXs0n7jAm9QBNBE1Xd6Xr8A9CknO2HAG97LXtSRD4TkWdFJMnfjiJyp4hki0j2nj2l761HpXb94aq/wOZ5vFnrb9TiSKlNomaqhOJi+GQCvNID9n8Ng6fA1X+r9EAxT1k5ucT5mXwuao6LMVGg3EQgIotEZIOPrwGe26mqgt85wBCRpkAHYL7H4tHAWcA5QAPgQX/7q+oEVc1Q1YxGjRqVF3b0OOd2GPAiXXUDU5OepD4/HV8VNZPT/fS9U4Nh3kho1QN+s7LCpSX9cbcNFGnpP6moOS7GRIlyu4+qam9/60Rkl4g0VdWdrhP97jJe6jrgfVU9PlOYx9XEURF5FXiggnFXL52HEpfcgPbTh5OV/DjDjtxPQb00LjmrEePnb+L309ZGbj/59TOcimxFBU5t4YxbKzSFdHl8tQ0AxIvYpH3GBFmgt4ZmAcNcj4cBM8vY9ga8bgu5kgciIjjtCxsCjCd6nXUl8Te/T8ukn1lW91Gea/8V767JjdzeMof3wYxb4d3boGFrGPE/p7ZwEJIA+G8DKFa1JGBMkAWaCMYBl4nIFqC36zkikiEiE90biUgr4FTgQ6/93xKR9cB64GTgiQDjiW6tujsn1CbtOGfNA/xRXyGJXxqRI6K3jCpsWQQvdYfPZ8Ilj8Ct84M+s6q/NgBrGzAm+AJKBKq6V1UvVdXWqtpbVfe5lmer6u0e232tqqmqWuy1fy9V7aCqZ6vqUFU9FEg81ULKqTB8Dv8s7M+NCUuYWeOPnC6/XAWErbdMcTFsmgeT+sBb10JSHbh9EfQcWeEaApXhby4haxswJvhsiolIFJ/IW3VuYeVPbflb4kvMqzGK94t68FJRPwrqnVa1sRQVwIb3nAIye76Aei3gyr8400cnBufTua/i8zaXkDFVxxJBhBrZtw2j3zvGFUfHcXdCFkPilzIo/kO+b3gl7DoFmrQLbQDHDkPOm7DiBTjwLTRqC9dMgLMHBtQl1Ft5xeftxG9M6In66J4X6TIyMjQ7OzvcYYSc5yfls+sd4a+nfsSZ306DY4egzVVw0f2Q2jW4b5q/H1ZPhJUvw+EfnZHBF94Hrfuc8JTR/mTl5PL7aWt99jlOTUnmo1G9gvp+xsQ6EVmjqhney+2KIIKV/kR8LRx+BFZNgJUvwb/mwGmXQJeboWknqJ92Yifrw/tg6yKnDWDLAifRtO4DF/4eWl4QtJ/H2/j5m6z4vDERwBJBtKnVAC4eBeffzYaZz9Ls84k02LYUgIKE2iQ26wRNO8IpHZ3vtRvDz3vg0K5fvh/a7fraBQd/gB83Awq1Gzm3frrdCaeEvspXWSd76x1kTNWxRBClsj7/idHru1FY0Ikz5Tvax31Np+JvufzQbhp++gYU/Ox/54RkqNMY6jSBk1s7xePPuBSadQn67Z9ScXvc7ooT8Tly2IrPG1O1LBFEqV9G3iawUdPYWJTG9CL45+FkPhrd0ykCs3Odc8+/TmPnyqCO66tGnaAN/KoM97QR7hHD/pKAFZ83pmpZIohSZc7KGRfvfNI/uXUVR1W2sqaNKFa1LqLGhIklgijVLCWZXB/JINLurXveCvLXMFysyvZxV1VpXMaYX1ipyigVDSNvvauL+RNpycuYWGNXBFGqvJG3ZY3WDTX3e/u6YvEWacnLmFhkiSCK+Rt5m5WTy8h31lFQ7HwOz83LZ+Q7647vE0re7+2PgLUJGBMhLBFUQ2NmbSx1Ii4oVsbM2hjyk66v9/Zmo4aNiSzWRlAN5eUXVGp5Vby3m90KMiby2BVBDMvKyWXMrI3HT971ayXyaL/2ZV41BNL2kGq3goyJSHZFUA3Vr+V7dlDP5e57+Z6f4PcfLuB309aSPnaBz0po3r2AfFVNK+u9PxrVy5KAMREooEQgIoNFZKOIFItIqRntPLa7XEQ2ichWERnlsTxNRD5xLZ8mIjUCicc4Hu3XnsT4kiOHE+OFR/u1P/58/PxNfu/l5+UX+CyL6WtAmHfVtIq8tzEmsgR6RbABGAgs97eBiMQDLwJXAO2AG0TEPZn+08CzqnoGsB+4LcB4DE7PoPGDOpGakozg3JIZP6hTiU/j5c3u6assZpmjmSvx3saYyBJQG4GqfgEgZc9b0w3YqqrbXNtOBQaIyBdAL+BG13ZTgDHAS4HEZBzlFXXxNzLZk/eJv6Kjma2gjDHRpSraCFKB7zye73AtawjkqWqh13KfROROEckWkew9e/aELNhYMbJvGxLjyp54zvsEHw2jmY0xlVfuFYGILAJO8bHqYVWdGfyQfFPVCcAEcCqUVdX7VlfuT+yevYY8+TrBWx1hY6qnchOBqvYO8D1ygVM9njd3LdsLpIhIguuqwL3cVBHPWzgV7RZqt32MqX6qYhzBaqC1iKThnOiHADeqqorIUmAQMBUYBlTZFYYpyU7wxsSuQLuPXiMiO4DzgTkiMt+1vJmIzAVwfdq/B5gPfAFMV9WNrpd4ELhPRLbitBlMCiQeY4wxlSfqo0pUpMvIyNDs7Oxwh2GMMVFFRNaoaqkxXzay2BhjYpwlAmOMiXGWCIwxJsZFZRuBiOwBvjmBXU8GfgxyOMEQqXFB5MZmcVVOpMYFkRtbdYyrpao28l4YlYngRIlItq+GknCL1LggcmOzuConUuOCyI0tluKyW0PGGBPjLBEYY0yMi7VEMCHcAfgRqXFB5MZmcVVOpMYFkRtbzMQVU20ExhhjSou1KwJjjDFeLBEYY0yMq3aJIFLrKItIAxFZKCJbXN/r+9jmEhFZ6/F1REQyXeteE5HtHuvSgxFXRWNzbVfk8f6zPJaH85ili8jHrt/5ZyJyvce6oB4zf38zHuuTXD//VtfxaOWxbrRr+SYR6RtIHCcQ130i8rnr+CwWkZYe63z+TqsoruEissfj/W/3WDfM9XvfIiLDghlXBWN71iOuzSKS57EuJMdMRCaLyG4R2eBnvYjI866YPxORLh7rAjteqlqtvoC2QBtgGZDhZ5t44CvgNKAGsA5o51o3HRjievwy8OsgxfUMMMr1eBTwdDnbNwD2AbVcz18DBoXomFUoNuCQn+VhO2bAmUBr1+NmwE4gJdjHrKy/GY9tfgO87Ho8BJjmetzOtX0SkOZ6nfgqjOsSj7+jX7vjKut3WkVxDQf+4WPfBsA21/f6rsf1qzI2r+1/C0yugmN2EdAF2OBn/ZXAPECA84BPgnW8qt0Vgap+oaqbytnseB1lVT2GUw9hgIgITh3lGa7tpgCZQQptgOv1Kvq6g4B5qno4SO9flsrGdly4j5mqblbVLa7H3wO7gVIjJ4PA599MGfHOAC51HZ8BwFRVPaqq24GtrterkrhUdanH39FKnCJQoVaR4+VPX2Chqu5T1f3AQuDyMMZ2A/B2EN/fJ1VdjvPhz58BwOvqWIlT2KspQThe1S4RVFBQ6ihXUhNV3el6/APQpJzth1D6j+9J1yXhsyKSFKS4KhNbTXHqRq9037Iigo6ZiHTD+YT3lcfiYB0zf38zPrdxHY8DOMenIvuGMi5Pt+F8qnTz9Tutyriudf1+ZoiIu5JhKI9XpV7fdRstDVjisThUx6w8/uIO+HhVRYWyoJMIqaPsray4PJ+oqoqI3367rizfAaeYj9tonJNhDZx+xA8Cj1VxbC1VNVdETgOWiMh6nJPdCQvyMXsDGKaqxa7FAR2z6kZEhgIZQE+PxaV+p6r6le9XCLrZwNuqelRE7sK5mupVRe9dUUOAGapa5LEsnMcsJKIyEWiE1lEuKy4R2SUiTVV1p+uktbuMl7oOeF9Vj1eV9/hkfFREXgUeqGhcwYpNVXNd37eJyDKgM/AuYT5mInISMAfng8BKj9cO6Jh58fc342ubHSKSANTD+ZuqyL6hjAsR6Y2TXHuq6lH3cj+/02Cc1MqNS1X3ejydiNMm5N73Yq99lwUhpgrH5mEIcLfnghAes/L4izvg4xWrt4aO11EWp4fLEGCWOi0v7jrKENw6yrNcr1eR1y11T9J1InTfk88EfPYsCFVsIlLffWtFRE4GugOfh/uYuX5/7+PcO53htS6Yx8zn30wZ8Q4ClriOzyxgiDi9itKA1sCqAGKpVFwi0hl4Beivqrs9lvv8nVZhXE09nvbHKWULzpVwH1d89YE+lLw6DnlsrvjOwml8/dhjWSiPWXlmATe7eg+dBxxwfdgJ/HiFovU7nF/ANTj3yI4Cu4D5ruXNgLke210JbMbJ5A97LD8N5590K/AOkBSkuBoCi4EtwCKggWt5BjDRY7tWOBk+zmv/JcB6nJPZm0CdIB6zcmMDLnC9/zrX99si4ZgBQ4ECYK3HV3oojpmvvxmcW039XY9run7+ra7jcZrHvg+79tsEXBHkv/ny4lrk+l9wH59Z5f1Oqyiup4CNrvdfCpzlse+truO4FbglmHFVJDbX8zHAOK/9QnbMcD787XT9Pe/Aac8ZAYxwrRfgRVfM6/HoFRno8bIpJowxJsbF6q0hY4wxLpYIjDEmxlkiMMaYGGeJwBhjYpwlAmOMiXGWCIwxJsZZIjDGmBj3/7KUlM71TlGqAAAAAElFTkSuQmCC",
      "text/plain": [
       "<Figure size 432x288 with 1 Axes>"
      ]
     },
     "metadata": {
      "needs_background": "light"
     },
     "output_type": "display_data"
    }
   ],
   "source": [
    "import matplotlib.pyplot as plt\n",
    "y_pred = qnn.predict(x_test)\n",
    "plt.plot(x_test, y_test, \"o\", label=\"Test\")\n",
    "plt.plot(np.sort(np.array(x_test).flatten()), np.array(y_pred)[np.argsort(np.array(x_test).flatten())], label=\"Prediction\")\n",
    "plt.legend()\n",
    "plt.show()"
   ]
  },
  {
   "cell_type": "markdown",
   "metadata": {},
   "source": [
    "よく学習できていることがわかります。"
   ]
  },
  {
   "cell_type": "markdown",
   "metadata": {},
   "source": [
    "## 量子カーネル法\n",
    "入力データ ${\\boldsymbol x}$ を量子状態 $|\\psi({\\boldsymbol x})\\rangle$ にマップし、この量子状態間の内積で定義されるカーネル関数\n",
    "$$K({\\boldsymbol x},{\\boldsymbol x}')=|\\langle \\psi({\\boldsymbol x})| \\psi({\\boldsymbol x}')\\rangle|^2$$\n",
    "を使ったカーネル法を量子カーネル法と呼びます。scikit-qulacs には、support vector classifier `skqulacs.qsvm.QSVC` と support vector regressor `skqulacs.qsvm.QSVR` の2つが実装されています。"
   ]
  },
  {
   "cell_type": "markdown",
   "metadata": {},
   "source": [
    "### `skqulacs.qsvm.QSVC` の使い方\n",
    "ここでは IBM のグループが論文 [Supervised learning with quantum-enhanced feature spaces](https://www.nature.com/articles/s41586-019-0980-2) で提案した $|\\psi({\\boldsymbol x})\\rangle$ を使った分類を行います。この状態を作る量子回路は `skqulacs.circuit.create_ibm_embedding_circuit` によって作り出せます。\n",
    "\n",
    "まずデータセットを準備します。"
   ]
  },
  {
   "cell_type": "code",
   "execution_count": 10,
   "metadata": {},
   "outputs": [],
   "source": [
    "iris = datasets.load_iris()\n",
    "df = pd.DataFrame(iris.data, columns=iris.feature_names)\n",
    "x = df.loc[:, [\"petal length (cm)\", \"petal width (cm)\"]]\n",
    "x_train, x_test, y_train, y_test = train_test_split(\n",
    "    x, iris.target, test_size=0.25, random_state=0\n",
    ")\n",
    "x_train = x_train.to_numpy()\n",
    "x_test = x_test.to_numpy()"
   ]
  },
  {
   "cell_type": "markdown",
   "metadata": {},
   "source": [
    "回路を作成し、QSVC を訓練、予測値を出力させます。"
   ]
  },
  {
   "cell_type": "code",
   "execution_count": 11,
   "metadata": {},
   "outputs": [],
   "source": [
    "from skqulacs.circuit import create_ibm_embedding_circuit\n",
    "from skqulacs.qsvm import QSVC\n",
    "n_qubit = 4                         # x_train の次元数以上必要。あまり小さいと結果が悪くなる。\n",
    "circuit = create_ibm_embedding_circuit(n_qubit)\n",
    "qsvm = QSVC(circuit)\n",
    "qsvm.fit(x_train, y_train)\n",
    "y_pred = qsvm.predict(x_test)"
   ]
  },
  {
   "cell_type": "markdown",
   "metadata": {},
   "source": [
    "評価してみます。"
   ]
  },
  {
   "cell_type": "code",
   "execution_count": 12,
   "metadata": {},
   "outputs": [
    {
     "name": "stdout",
     "output_type": "stream",
     "text": [
      "0.8978070175438595\n"
     ]
    }
   ],
   "source": [
    "print(f1_score(y_test, y_pred, average=\"weighted\"))"
   ]
  },
  {
   "cell_type": "markdown",
   "metadata": {},
   "source": [
    "qnn よりも悪い結果となりました。回路形がこのデータセットに適していないからだと考えられます。"
   ]
  },
  {
   "cell_type": "markdown",
   "metadata": {},
   "source": [
    "### `skqulacs.qsvm.QSVR` の使い方\n",
    "同様の回路を使い、回帰を行ってみます。QNN の場合と同様に、$\\sin(\\pi x)$ を学習します。まずデータセットを作ります。"
   ]
  },
  {
   "cell_type": "code",
   "execution_count": 13,
   "metadata": {},
   "outputs": [],
   "source": [
    "x_min = -1.0\n",
    "x_max = 1.0\n",
    "num_x = 1000\n",
    "x_train, y_train = generate_noisy_sine(x_min, x_max, num_x)\n",
    "x_test, y_test = generate_noisy_sine(x_min, x_max, num_x)"
   ]
  },
  {
   "cell_type": "markdown",
   "metadata": {},
   "source": [
    "学習します。"
   ]
  },
  {
   "cell_type": "code",
   "execution_count": 14,
   "metadata": {},
   "outputs": [],
   "source": [
    "from skqulacs.qsvm import QSVR\n",
    "n_qubit = 4                         # x_train の次元数以上必要。あまり小さいと結果が悪くなる。\n",
    "circuit = create_ibm_embedding_circuit(n_qubit)\n",
    "qsvm = QSVR(circuit)\n",
    "qsvm.fit(x_train, y_train)\n",
    "y_pred = qsvm.predict(x_test)"
   ]
  },
  {
   "cell_type": "markdown",
   "metadata": {},
   "source": [
    "学習結果をプロットしてみます。"
   ]
  },
  {
   "cell_type": "code",
   "execution_count": 15,
   "metadata": {},
   "outputs": [
    {
     "data": {
      "image/png": "iVBORw0KGgoAAAANSUhEUgAAAYIAAAD4CAYAAADhNOGaAAAAOXRFWHRTb2Z0d2FyZQBNYXRwbG90bGliIHZlcnNpb24zLjQuMCwgaHR0cHM6Ly9tYXRwbG90bGliLm9yZy8+yak3AAAACXBIWXMAAAsTAAALEwEAmpwYAABBPElEQVR4nO3deXhU1fnA8e87k419DcgiggiySEggbCKI7KhARBEQKlpBadWWUqko1N0WtVZ/tVZFa8VCBUSNKDsoxSogIJGwyK5AREDCvmSZOb8/5iZMkplJwizJZN7P88yTmXvPnXlzM5l3znLPEWMMSimlIpetrANQSilVtjQRKKVUhNNEoJRSEU4TgVJKRThNBEopFeGiyjqAS1G3bl3TtGnTsg5DKaXCysaNG382xsQX3h6WiaBp06Zs2LChrMNQSqmwIiI/eNquTUNKKRXhNBEopVSE00SglFIRLiz7CDzJycnh4MGDXLhwoaxDqTDi4uJo3Lgx0dHRZR2KUiqIKkwiOHjwINWqVaNp06aISFmHE/aMMRw7doyDBw/SrFmzsg5HKRVEFSYRXLhwQZNAAIkIderU4ejRo2UdiqpgUjdlMPn9NHKcnvfbRRjV5XKeSWkX2sAiWEASgYi8DdwMHDHGXONhvwD/B9wInAPuMsZ8Y+0bC0yzij5jjJnpRxyXeqjyQM+n8lfqpgwe+XAz57196nvgMIZZa/cza+1+AAQY3bWJJoYgClSN4B3g78C7XvYPAlpYty7Aa0AXEakNPA4kAwbYKCILjDHHAxSXUiqERr+5hi/3ZAb0OQ0wa+1+5nx9gL8Mb09KUqOAPr8KUCIwxqwWkaY+igwF3jWuxQ/WikhNEWkA9AKWG2MyAURkOTAQeC8QcYXSsWPH6NOnDwA//fQTdrud+HjXBXxff/01MTExPo9ftWoVMTExXHvttUGPValAS92UwcS5aUF9jVynYeLcNCbOTSPKJpoUAihUfQSNgANujw9a27xtL0JE7gXuBWjSpInfAaVuyuCFpTv48cR5GtasxOQBV/v1pqpTpw5paWkAPPHEE1StWpWHHnqoxMevWrWKqlWraiJQYScYtYDi5CWFJxZs5YkhbS/+7546BIe3QO4FaJgENRqHNK5wFTadxcaYGcAMgOTkZL+WVXO1W6ZzPscBQMaJ8zzyYTpAQL9hbNy4kUmTJnHmzBnq1q3LO++8Q4MGDfjb3/7G66+/TlRUFG3atGH69Om8/vrr2O12Zs2axSuvvEKPHj0CFodSwdLl2eUcPp1dZq9/4nwOE+emsXzdJl6N/xjS57ntFWh1E9z4AlRvWGYxhoNQJYIM4HK3x42tbRm4mofct68KdjAvLN2RnwTynM9x8MLSHQFLBMYYHnzwQT7++GPi4+OZO3cuU6dO5e2332b69Ons27eP2NhYTpw4Qc2aNZkwYUKpaxFKlYXUTRn8Yf63ZDvKfpnbaHK5276Y3xz6iKxDDn5oMY6WPW6DqFjYsRi+egXe7AN3L4TaV5Z1uOVWqBLBAuABEZmDq7P4pDHmkIgsBf4kIrWscv2BR4IdzI8nzpdq+6XIyspiy5Yt9OvXDwCHw0GDBg0ASEhIYPTo0aSkpJCSkhKw11Qq2ALVFyA4uUIO01QOk4OdXc7GHKEmrjFCJdPDtpknombS3HaI5Y4OPJ37C/ZvqU/38zB7fAdo1AHaDIGZ1m3851C1yMSbisANH30P1zf7uiJyENdIoGgAY8zrwCJcQ0d34xo+ere1L1NEngbWW0/1VF7HcTA1rFmJDA8f+g1rVgrYaxhjaNu2LWvWrCmyb+HChaxevZpPPvmEZ599lvT09IC9rlLBMi01PX9I56Wqyjn+WO9/jMj9FM79XGDfubjLmH8ukQU5ndloWmK8zIBzteznd1EfMNC+nn3O+tyVPZlVzqT8/V/uyaTV1EV89+yNcFk7+MVH8PYAWPAAjJoDOiy6iECNGhpVzH4D3O9l39vA24GIo6QmD7i6QB8BQKVoO5MHXB2w14iNjeXo0aOsWbOGbt26kZOTw86dO2ndujUHDhzghhtu4LrrrmPOnDmcOXOGatWqcerUqYC9vlKB5E9fwMsjEl1NrunzYeFDcOoEXNUPWg+G+FbgyIIj26m897/cuXsFd9qWQJV60OpGXt1bn2U/VSEKB1faDjHAtp6+9k2cMXE8nzOCtxw3kk3RKVAuOMzFZNAwEXr/EZZNdTUXtbrRv5NRAYVNZ3Eg5fUDBHLUUGE2m4358+fzm9/8hpMnT5Kbm8vEiRNp2bIlY8aM4eTJkxhj+M1vfkPNmjUZPHgwt912Gx9//LF2FqtypdXURVy4hP6A7s1rM3t8N3A6YcUT8L+X4PKuMGi6a0SPu2Y9oct9cOEU7FoG330K6fO5P/sM98deLHbE1OSlnFt5xzGAk1T1+foXHIamUxa6ElGX+2DTLFj8MFzZC2Iql/r3qcjE9WU9vCQnJ5vCC9Ns376d1q1bl1FEFZee18hW2iQQG2XjuVsTLn6punAKPrwXdi6GjnfDoOchyvc1NflysyFzLxzfB7YoqNWUP35xjn+vO1jq3+PlEYmk1NwLM2+Gfk9B99+W+jkqAhHZaIxJLrw9ImsESinfLqVTOL8JKE/mXnhvFPy8C278C3QaV7r2+agYqNfKdbM8fQs8fUv7UvdXTJybBiMSSbmyF3z1d+h8L0QHrk8w3Ol6BEqpAqalppcqCdjFQxLYvQLe7A1nDrs6azuPD2gn7TMp7fh++k10b167xMdMnJvGFw1+CWePQNrsgMVSEWgiUErlS92UUapv2i3qVWHPn2+6mAQcubDqOZh1G1RrCOM/gyuvD1K0MHt8t1Ilg1+stHO8Rlv4+i0Iw2bxYNFEoJQCSt8cNKZrE5ZP6uV64HTCrhXwRk9Y9SdIuB3GrQjJRVyzx3djTNeSTjsj/Onn7nB0O/zwVVDjCifaR6CUKjBfkOCkmfxEW/meBnKM2nIGwUkOUWSbaM4Tw80drqT9Fcfhq1Vw5Dv44X9w/Huo3hhGzIJWN4d0vH7eFNUlqc184ujG1KjZ1Fz/FjTtHuzQwoImAqUi3LSPNvPz3jTG2dPpadtMB9suqsrFJV+zTBQO7ESTS7RY196kWzdwjflvkOAaq996sGt6hzJQ0mRwgVjed1zPXVs+ZkXjNAZ1SwxBdOWbJoIAstvttGvXjtzcXFq3bs3MmTOpXPnSxivfdddd3Hzzzdx2222MGzeOSZMm0aZNG49lC09h/frrr1O5cmXuvPPOS/5dVAXndMC+1bBlPg+mfUr92BMA7HQ24kNHD9JNM7Y4m7Hf1OMsceRN/fB/w69h6DW1IecC5JyD2GpQueRt9MH2TEo7nklpV+wFcO85ejM+ahEbP51BVtzUiJ/OWhNBAFWqVCl/KurRo0fz+uuvM2nSpPz9ubm5REWV/pS/9dZbPvcXnsJ6woQJpX4NFSHOn4C1/4CNM+HMT5ylEuud7VntbMcXjgQOUcfjYdVj7Wx+cuDFDbHVQhPvJVo3tR9Npyz0un+vaUiasznD7P9j9CdbIz4RaGdxkPTo0YPdu3ezatUqevTowZAhQ2jTpg0Oh4PJkyfTqVMnEhISeOONNwDX3EQPPPAAV199NX379uXIkSP5z9WrVy/yLqBbsmQJHTp0oH379vTp04fvv/+e119/nZdeeonExES++OILnnjiCf7yl78AkJaWRteuXUlISOCWW27h+PHj+c/58MMP07lzZ1q2bMkXX3wR4jOkQm7nMni1C/z3OWiYyNOV/kCHC6/xQM5vmOe4wWsSaFGvSsEkECZeHpHoc/+HjutoY/uBeuf3hCagcqxi1ggWT4GfAjyR22XtXJfGl0Bubi6LFy9m4EDXP88333zDli1baNasGTNmzKBGjRqsX7+erKwsunfvTv/+/dm0aRM7duxg27ZtHD58mDZt2vDLX/6ywPMePXqU8ePHs3r1apo1a0ZmZia1a9cuMoX1ypUr84+58847eeWVV7j++ut57LHHePLJJ3n55Zfz4/z6669ZtGgRTz75JCtWrAjAiVLl0trXYMkUqNcGRr3HtPXRzDpefMfqmDBeKzjvW763kVCfOrrxx6hZ3GL/H02nNCl6LUQE0RpBAJ0/f57ExESSk5Np0qQJ99xzDwCdO3emWbNmACxbtox3332XxMREunTpwrFjx9i1axerV69m1KhR2O12GjZsSO/evYs8/9q1a+nZs2f+c9Wu7btt9uTJk5w4cYLrr3eN4x47diyrV6/O3z9s2DAAOnbsyPfff+/376/KqQ3/ciWBVjfD+M8ZvSirRKNrom2EbRLIk5LUyOvQ0kyq819nAkPtX2HDycS5aaRuyghxhOVDxawRlPCbe6C59xG4q1KlSv59YwyvvPIKAwYMKFBm0aJFwQ6viNhY1+gOu91Obm5uyF9fhcDBDbBosmu2z+EzmfbJ9hIvK/nC8MTgxhYiz6S0Y/nWnzx2Hn/k6EFf+ya62LazxtmWiXPTIrJWoDWCEBswYACvvfYaOTk5AOzcuZOzZ8/Ss2dP5s6di8Ph4NChQ3z++edFju3atSurV69m3759AGRmuv6hq1WrxunTp4uUr1GjBrVq1cpv///3v/+dXztQESA3Gz6aANUawLAZYI/iP+tKdtXwmK5NKtQH4rqp/WhRr0qR7SudSZwxcQy2Xby4LOHxJaEMrVwISCIQkYEiskNEdovIFA/7XxKRNOu2U0ROuO1zuO1bEIh4yrNx48bRpk0bOnTowDXXXMN9991Hbm4ut9xyCy1atKBNmzbceeeddOvWrcix8fHxzJgxg2HDhtG+fXtGjBgBwODBg/noo4/yO4vdzZw5k8mTJ5OQkEBaWhqPPfZYSH5PVQ6s/Qcc2wU3vQiVazMtNR1nCWZVeHlEYtg3CXmyfFKvIh94F4hlubMjN9q/JhpXrfhUloPRbxZdUKoi83saahGxAzuBfsBBXKuNjTLGbPNS/kEgyRjzS+vxGWOM74nFC9FpqENHz2uYOnME/i/RNc//HXNKPFtnOHcOl4SnaTR6277h7Zi/cHf2ZD53W+ns++k3hTi64PM2DXUgagSdgd3GmL3GmGxgDjDUR/lRwHsBeF2llDdf/Q1yz0P/p0s8kVyLelUqdBIAV+dx4WGlXzgTOGGqMMRecO6haamRs4RsIBJBI+CA2+OD1rYiROQKoBnwmdvmOBHZICJrRSQlAPEoFdmyTrsuGGuTAnVbMKkEE8kVmECugiucDHKIYrGjM/1sG4kjK3/7rLX7IyYZhLqzeCQw3xjjcNt2hVVVuQN4WUSaezpQRO61EsaGo0ePenzycFxtrTzT8xmm0t6DrFPQ7X5Gv7kGZzHFhfAfJlpahZPBAue1VJUL3GBLK1Bu1tr9ETGkNBCJIAO43O1xY2ubJyMp1CxkjMmwfu4FVgFJRQ8DY8wMY0yyMSY5Pj6+yP64uDiOHTumH14BYozh2LFjxMXFlXUoqjSMga/fgMadoHFyiYaKji7xFM4VS0pSo/yRROucrTliahZpHgKYNK/iX18QiOsI1gMtRKQZrgQwEte3+wJEpBVQC1jjtq0WcM4YkyUidYHuwPOXEkTjxo05ePAg3moLqvTi4uJo3LhxWYehSuPA13BsN6S8VqJhkN2b14642oC75ZN6cdWji8h12ljo6MId9s+oyjnOcHGySKeBhz/YXKGG0xbmdyIwxuSKyAPAUsAOvG2M2SoiTwEbjDF5Q0JHAnNMwa/srYE3RMSJq3Yy3dtoo+JER0fnX3GrVMTaPBeiKvHUnuacyvrZZ9FK0TZmjy86TDnS/GV4eybNS+MTRzfujlpKf9sGPnT2LFAmK9dJ6qaMCpsMAnJlsTFmEbCo0LbHCj1+wsNxXwGR+3VEqUDKzYatH0Krm/jXBt9JAODPwxJCEFT5d3FOIsNBU5fB9jVFEgHApAp81bFeWaxURbFrGZw/zvOH2he7HG/35rUr7IfapXB1HifxiaMb19m2UItTRco4ocJeaKaJQKmKYvNcTtpq8kZGU5/FqsfatUnIg5SkRnzi6Ea0OBhkX++xzJd7Mitkx7EmAqUqgpzz5O5cRmp2JxzYvRYrssCMKqBD5x7sdjb0OHooT0WcpVQTgVIVwd7/EuW4wApnR69FKkfbNAkU45lbEvi2Rm86y3fUx/vQW29rHIQrTQRKVQD7vprPGRPHOqf3eaH+pJ3DJXLr2InYxHCzfW1ZhxIymgiUCnfGUPn7Fax2JpBNtNdi2jlcQnVbwGUJDLb77hju8uzyEAUUfJoIlApzr773AfXlOCsdHbyW8bZKl/Ki3XASbXu4Sg56LXL4dDb9/roqdDEFkSYCpcJY6qYMsrcuwmmEVc72HsvYJPLmEvJb4h1gi2a0faXPYruOnA1RQMGliUCpMPbIh5vpY/+GTeYqjlHDY5m/3p4Y2qAqgip1oc1Q7q6ytsCMpJ5UhGsLNBEoFaampaZTLecYCbZ9XpuF9MIxP3S6B7JOMiLO8zUFeUq6BnR5polAqTCUt9hMH/s3AKxwFk0E0Tb0wjF/NOkG8a34XY1VQMWe1VgTgVJh6Pfz0gDoY/uGA854dpqis8S+MDwxtEFVNCLQ7X5qntzGk21+9Fm02SMLw3oRG00ESoWZaanpOAzEkcV1ti1WbUAKlKkSY9cmoUBIGAk1mjA2ex4t4it7LWZMeK9opolAqTAz21p/+FrbVuIkh5WFmoXsNuHZW3SUUEBExcB1E+HgepanuPpcfCnJ2tDlkSYCpcLItNT0/NbqvrZvOGPi+NrZqkCZF4e319pAICWNgWoN4bNnmH1Pl0J1r6LC8doCTQRKhZGL3zgNve2bilxNXDnapkkg0KJioc8fIWMDbPo3DWtW8lk8HK8tCEgiEJGBIrJDRHaLyBQP++8SkaMikmbdxrntGysiu6zb2EDEo1RF5D5e/RrZx2UeribW+YSCpP0oaHItrHicadf7bh4Cwq6vwO9EICJ24FVgENAGGCUibTwUnWuMSbRub1nH1gYeB7oAnYHHrXWMlVJuUjdlFBiv3tf+DU4jfO5MzN9mE51PKGhEYPD/QW4Wg3ZMIwqHz+Kzw6yvIBA1gs7AbmPMXmNMNjAHGFrCYwcAy40xmcaY48ByQOfJVaqQh97/tsDjvrZv+Ma0IJPq+dvu6KLzCQVVfEu46UX4/gvmNpyD4PRa1EBYrVkQiETQCDjg9vigta2wW0Vks4jMF5HLS3ksInKviGwQkQ1Hjx4NQNhKhYfRb64h13nxgqYGHOMa2/csd1xce0DQ+YRCIvEOuP5hOmYu5J2YFzwuaZnniQVbQxiYf0LVWfwJ0NQYk4DrW//M0j6BMWaGMSbZGJMcHx8f8ACVKo8KNwkB9LVvBGC52yI0L41IDGVYka3XI3DTX7kuahsLYx+lh20znq48PnE+J2xqBYFIBBnA5W6PG1vb8hljjhlj8mZuegvoWNJjlYpkj364uci2fraN7HE2YK9pCLimmNa+gRASgU73YB+3gupVq/DvmOnMj3mSvraNRZqLJllXgJd3gUgE64EWItJMRGKAkcAC9wIi0sDt4RBgu3V/KdBfRGpZncT9rW1KKeBcTsEPlmqco6ttW35tINqmTUJlpmEiVX+3kW8T/shlkslbMS+yImYyo+wriSUbAKcJj9lJ/U4Exphc4AFcH+DbgXnGmK0i8pSIDLGK/UZEtorIt8BvgLusYzOBp3Elk/XAU9Y2pZQHPW2biREHK6xhozqfUBmLiqX9sIe4PuslHsx+gHPE8ufof7I05mGS5TsgPGYnFWPCb1a95ORks2HDhrIOQ6mguuqRheQW+vd8Ofrv9LCl0ynrNQw29k2/qWyCUwU0m7LQ6iUw9LCl82zUP2kgmTyUcx8fO6+jfrUY1k3tV8ZRgohsNMYkF96uVxYrVQ61mrqoSBKIJpcbbGl85kjCiU07iMuR0flLgQpfOBO4MfvPrHdezf/F/IPBtq84fDq7XDcRaSJQqpwZ/eYaLjiK1tSvs6VTQ86x2NlZF5wpZwr305yhMnfn/IF1zla8EP0GbWUfX+7JLLejiDQRKFXOeGtTHmxfwwlThS+cCbrgTDk0pmvBC/qyiOFX2RM5TjX+Ev060eTy5Cfl89oCTQRKlSPe5qiJI4v+tg0sdnSmaT3PaxOrsvVMSjvqV4spsC2T6kzN+SWtbQf4lX0Bx8/llFF0vmkiUKoc8Taf/Q22NKrKBRY4r2X5pF6hDUqVmKcO4c+cHfjU0ZVfRS2gHsfLZV+BJgKlyglf7cdD7F9x1NRgxG0jQxiRuhSFm4gApueOxI6DB6JSy2VfgSYCpcqJqR95bhaqzSn62L7hY8e1pHTQieXKO08X+B009fjA0ZPb7auozSl+Nzct5HH5oolAqXLibLbnqY1vta8mRhzsbJgS2oDUJfNUK3jLcSNxksOdUcvK3eykmgiUKge8fygYRto/Z5NpyfO/1mahcPFMSjvshda03GMasdzRkTvty4gjixeW7iib4DzQRKBUOTD5/TSP2zvJDprbDpGUMjGk8Sj/vXh7YpFtbzsGUlvO0N+2gYwT50MflBeaCJQqY12eXU6OlzVOxkYt45SpDG1TQhqT8p+nC/7WOltz0NTlNvtqoPw0D2kiUKoMTUtN5/DpbI/7GstRBtnW8W39FIipEtrAVEAU7isw2PjA0ZPuti3UJ7PcLF6jiUCpMuTtugGAu+xLQIQeo6eGMCIVSM+ktCuSDD5w9MAuhmH2/3HifPm4wEwTgVJlxNtVxOBad2CEfRX2a4ZBjcahC0oFXOHhpPtNfb52Xs2t9tWA8fk+CBVNBEqVkffWHfC67y77EqrJebj2gRBGpIKlVuXoAo8/cPTkKtuPtJc9zFq7v8yvNtZEoFQZcXhZC6Q6ZxkXtYhDl90ADZNCHJUKhscHtyXabTzpYkdncoydQfb1AGV+tXFAEoGIDBSRHSKyW0SmeNg/SUS2ichmEVkpIle47XOISJp1W1D4WKUqIl/fAO+2L6GGnKPBkCdCF5AKqpSkRrxwW/v8x6eowhpnGwbYviZv4ftJZXi1sd+JQETswKvAIKANMEpE2hQqtglINsYkAPOB5932nTfGJFq3IShVwaVuyvA61XR1znJP1GK4+iZomBjawFRQpSQ1wi4XawVLnZ1oZjtMSzkIgJOyG04aiBpBZ2C3MWavMSYbmAMMdS9gjPncGHPOergW0N4vFbF8DRn8ZdRiqss56FWkYq0qgFFdLs+/v8zREacRBtrW52/7/by0MogqMImgEeDe63XQ2ubNPcBit8dxIrJBRNaKSIq3g0TkXqvchqNHj/oVsFJlJXVThtchg9U5yy/tS/ixQV9okBDiyFQouI8gOkotvjEtGGC/mAgcpmxqBSHtLBaRMUAy8ILb5iusxZTvAF4WkeaejjXGzDDGJBtjkuPj40MQrVKB520qCYB7rNpAwyGPhy4gFXLdm9fOv7/E0Ym2th9oLEfyt3mbhTaYApEIMoDL3R43trYVICJ9ganAEGNMVt52Y0yG9XMvsArQYRKqQkrdlOF1KonqnGF89BJoPVhrAxWc+zKjS53JAAxwax46m+0I+bUFgUgE64EWItJMRGKAkUCB0T8ikgS8gSsJHHHbXktEYq37dYHuwLYAxKRUueOrNjAuahGVzTm4XvsGIkFereCAqc93zsvpa9tUYP/stftD2kTkdyIwxuQCDwBLge3APGPMVhF5SkTyRgG9AFQF3i80TLQ1sEFEvgU+B6YbYzQRqArHV22gBme4274U2gyFy64JbWCqTLjXClY6k+hk+47qnMnfZiCk01RHBeJJjDGLgEWFtj3mdr+vl+O+Aoou56NUBTPRxxjx8VELXVcRa20gotSqHM3xczmscHTk/qgF9LJ9ywJn9/z9oZymWq8sVirIfLX31uQ0d9mXQpsUqF/48htVkT0+uC12m5BmmnPUVKev/ZsiZULVPKSJQKkg8zXD6PiohVSWLL1uIAKlJDXixeHtMdj4zNGBXrZviSK3QJlHP9wcklg0ESgVRL6mkqjFKcbal2FrewvUax3CqFR5kbd4zUpnEtXlHJ1sBfsFznnrWAowTQRKBYmvqSQA7s2rDVz/cAijUuVN9+a1+cLZjiwTTT/bxiL7+/11VdBj0ESgVJD4mkqiNqe4074M2zW3Qr1WIYxKlTezx3fjPHF86WxLX9tG8iahy7PryNmg9xVoIlAqSHytPnVv1KfESbbWBhQAVWLsrHB2pIntKC2k6If+74I8M6kmAqWCwFffQB1Ocqd9OT82vgniW4YwKlVePXtLO1Y6XJMqeGoe8rxyReBoIlAqCHz1DfwqagGVJIfLU54IXUCqXEtJakT1epez2dmMPh6GkYLvYcj+0kSgVID5+oetx3HujvkMaT8S6rYIYVSqvFs+qRcrHR1Ikt3U4WSR/bOCOO2EJgKlAszXdQP3R6VixwHX/yGEEalwscLZEZsYets3edz/h/nfBuV1NREoFUC+vrE15GdG2T+HxNFQu1kIo1LhYvzwofxoatPX5rl5KNthglIr0ESgVAD5mkv+d1HzsdsFek4OYUQqnKR0aMyBuj3pYUsnlmyPZYJRK9BEoFSApG7K4Gy2w+O+a2Qvw6NWY+/6K6h5uccySgF0GTiGypJFN5vn61CCUSvQRKBUgHhfb8DwePS7nImqCT0fCmFEKiw17UGWrZLX5iEIfK1AE4FSATAtNd3regNDbF/RybaTqoOehLgaoQ1MhZ/oOGJb9qGPfRPeriDIdgT2yoKAJAIRGSgiO0Rkt4gUmUZRRGJFZK61f52INHXb94i1fYeIDAhEPJ5MS02n+SOLaDplIc0fWRTypeBUxeZtpFBtTvF49LukcxUk/SLEUamwdfWNNJBMEmSv1yKB/AzzOxGIiB14FRgEtAFGiUjhidXvAY4bY64CXgKes45tg2tpy7bAQOAf1vMF1LTUdGat3Y/DuLKowxhmrd2vyUAFhPf3keHP0W9RjXMcueFFsAX8ra0qqqsH4bBFk2L/0muR2T6GKZdWIGoEnYHdxpi9xphsYA4wtFCZocBM6/58oI+IiLV9jjEmyxizD9htPV9A/Wed5xPma7y3UiXl7X30S/sSBtg3sLLRBPpc3yu0QanwVrk29qsHcUv0miJrFOQJZONQIBJBI+CA2+OD1jaPZaw1jk8CdUp4rN+cPs6Y1gqUP7xNEdzVto0pUf9hubMjg8Y/G9qgVMXQfhS1zEl62IL/GRU2ncUicq+IbBCRDUePHg3Y82qtQPlj15GzRba1ke+ZEf0iP5jLyL7p7yBSBpGpsHdVX6hchxHRX3jcXSUmcE2NgUgEGYD7wOjG1jaPZUQkCqgBHCvhsQAYY2YYY5KNMcnx8fGlCrBStO9fMxQLP6jI0Ea+Z2bMdM5QiXHOR7ipi65DrC5RVAy0u53+tg3UtxWce8huE569pV3AXioQiWA90EJEmolIDK7O3wWFyiwAxlr3bwM+M8YYa/tIa1RRM6AF8HUAYirgz8MSfO4PxcIPquIp/J7patvGnJinySaaMdmP8rtbe5dRZKrC6DQOm8nlnXZbaFSzEgI0qlmJF4e3z1/mMhCi/H0CY0yuiDwALAXswNvGmK0i8hSwwRizAPgn8G8R2Q1k4koWWOXmAduAXOB+Y4znSzP9kJLUiD/M/9bn2NtHP9wc0BOrKj736SQG2L7mb9Gvst/U487sKRyijr6flP/qXgUt+tP64Dy+nDQVYqoE5WUC0kdgjFlkjGlpjGlujHnW2vaYlQQwxlwwxgw3xlxljOlsjNnrduyz1nFXG2MWByIeT56/rT0Aguerfs7lOLVWoEpsWmp6/nQSI+2f8Y/o/2OruYLh2Y9xiDo0qlmpjCNUFUaP38PZo7D+raC9RNh0FvsrJakRf682k1ei/+61zO/npYUuIBXW8gYZTLAvYHr0W6x2JjA6+1FOUA0BJg+4umwDVBVHk65wVT9Y/SKc+jEoLxExiQDg5i5tGWRbx+Vy2ON+h/E9jbBSAF2eXQ4YpkS9x5ToOaQ6rmV8zu85TxwAo7s20WYhFViDngNHNnzyWzCBX7gyohIBne9FbHbG2pd5LfLwB5tDGJAKN6mbMjh8Oouno/7FhKhPeDe3H7/L+TW5VnebAM+kBG40h1IA1GkOfR+HXcsgo+iaxv6KrERQvQG21jcxzP4F0V6u1svK9TJzmFLAIx9+y9So2fwiagWv5w7msdy7MG7/RqO7NinD6FSF1vk+GP8ZNE4O+FNHViIASPoFteUMfW2Bz6qqYkvdlMEEM4/xUYv4V+4ApueOxFUHuEhrAypobDZo1DE4Tx2UZy3PmvfmiNThdvsqr0V02gnlyb6Pnua3UR8xJ7cXT+X+gsJJQKlwFXmJwGan3nV30dO2mfpkeiwya+1+Rr+5JsSBqfLs2w9e4He290h1XMujueMKNAflGaPNQipMRV4iAEgcjV0Mt9j/57XIl3sydQSRctm2gHabn2WZoyO/z/kVTg//NtE2bRZS4SsyE0Gd5tCkG/fXWoevyVwf/VBHEEW8A1/jmD+ONNOcB3MexIHnib5eGJ4Y2riUCqDITAQAiXdQ7cw+kmS31yLncpzaXxDJju2B/4zggKMm47IfIosYj8XG6HUDKsxFbiJoewtEV2a4/b8+i832sqiNquCyz8HcMQCMzX6YTKp7LapNQircRW4iiK0GrYcwLGYdcWR5LRaEi/hUOFg0GY5sZ3rl3/ODucxrseqxuvykCn+RmwgAkkYT5zzLkBjf1xRop3GE+XYOpM1iR8v7eD2jmc+im58cGKKglAqeyE4EV1wHtZrxcB3vo4eg4HTDqoI7fRgW/wGaXEvKtp4+i3ZvXjtEQSkVXJGdCGw26Ppr6hxPo3f0Vq/F8qYbVhFgxROQc4GXKj/Aec+zkOSbPb5bSEJSKtgiOxEAdLgTal7BS7Xex45+4Ee0n3fD5jnQeTx/S/NdVC8eUxWJX4lARGqLyHIR2WX9rOWhTKKIrBGRrSKyWURGuO17R0T2iUiadUv0J55LEh0H/Z+mxqmdjLav8FpM1zWOAKtfAHssfz7V38fVJS46UkhVJP7WCKYAK40xLYCV1uPCzgF3GmPaAgOBl0Wkptv+ycaYROuW5mc8l6b1EGjeh8di/kMPm+eLyHYdOWvNQ68qpJ93Qfo86HQPb2w847NorcrRIQpKqdDwNxEMBWZa92cCKYULGGN2GmN2Wfd/BI4A8X6+bmCJwK1vERXfgpkxz/Ni9Gv0s22gpRygMhfyix0+na0jiCqq/NrAAJ/FbAKPD24boqCUCg0xfgyUF5ETxpia1n0Bjuc99lK+M66E0dYY4xSRd4BuQBZWjcIY43FQv4jcC9wL0KRJk44//PDDJcftVdZpWPkUZ9a9S1W5mAD2OevztmMQsx19iY2OYvvTgwL/2qrsnDoEL7WFLhNo/t/rcPj4n3h5RKJeRazClohsNMYUWdCg2BqBiKwQkS0ebkPdyxlXRvH6HyQiDYB/A3cbY/JWf3kEaAV0AmoDD3s73hgzwxiTbIxJjo8PUoUithrc+AKdsv5BStZTPJD9IM/ljOQoNXk6+h3+Fv13cnKydWbSimbTLDAOlle52WcSENAkoCqkqOIKGGP6etsnIodFpIEx5pD1QX/ES7nqwEJgqjFmrdtzH7LuZonIv4CHShV9kDSuV4e0I3GkmasAeM0xmPH2hUyN/g9HTQ2e3DOW1E0Z+qFQERgD377H0bqdGb/wuM+iuvqYqqj87SNYAIy17o8FPi5cQERigI+Ad40x8wvta2D9FFz9C1v8jCcglk/qRf1q7hOMCW86bmZmbj/utC+jjXzPk594v+5AhZFDaZC5h1eOtPdZrEW9KjpSSFVY/iaC6UA/EdkF9LUeIyLJIvKWVeZ2oCdwl4dhorNFJB1IB+oCz/gZT8Csm9oPW6EFqF7MHc4JqvJE9EyOn9OO4wohfT7Yovk4u5PPYssn9QpNPEqVAb8SgTHmmDGmjzGmhTGmrzEm09q+wRgzzro/yxgT7TZENH+YqDGmtzGmnTHmGmPMGGOM73F7IXZHl4JNAaeoyvO5I+ls28FQ25e8sHRHGUWmAsLphC0fcqjedZykqtdidtElKVXFplcW+/BMSrsi88nMc1zPt84rmRw9j59OnC2jyFRAHFwPp39kxjHfzUKjulweooCUKhuaCIoxe3w3ala6eAGRwcZruUNoLD9zg/1bbR4KZzuXgNj54HQbr0WibKJ9A6rC00RQAk8MaUul6Ivzzq9wduCIqcko2womv6/JIGztXEqarTWnfDQL/WW479qCUhWBJoISSElqxJ+HtSOvpTiXKOY4enGDLY16ziM8sUBHEIWdE/vhyFY+veD9g16XoFSRQhNBCaUkNSpwtdyc3N4YYETU55w4n1NWYalLtXMpAJ85k7wW0SYhFSk0EVyiH6nLl85rGGr7CjDaPBRmtn35MQec8ew1DT3ub1SzUogjUqrsaCIohcKzTn7i7MYVtiMkyF4mzk3TZBAmUr/ZT6MTG/nS6X3yuMkDrg5hREqVLU0EpVB41smljmSyjZ2b7a5ZMzQZhIdPliyhhpzjKx+JQPsGVCTRRFAKKUmNCtQKTlGV1c4EbravQXDNo6cXmZV/Lc5uBGCNl0Sgq4+pSKOJoJQK1wo+dXSjoWSSJLsByDhxvizCUiWU8PgSrrVtZYezMUepWWR/tE07iVXk0URQSoWbDD5zJpFj7PS3b8zfpstalk/TUtO5kHWBTrYdXpuFXhieGNqglCoHNBFcghb1quTfP0UV1jjb0M+2IX/briNnta+gHJq1dj9JsptKks2XzmuK7K9ZKVr7BlRE0kRwCZZP6oXdbR6yZc5kmtsO0VwufvhPmpsW+sCUV3mLCV1r34LDCOucrYuUeWKILkGpIpMmgkv04u2J+fdXODoA0N92sXnICVorKEe+3JMJQHfbVjab5pymcpEyWhtQkUoTwSVy/9D4iTqkOa+kv31DgTJTP0oPdVjKg7zaQBXO01728JWz6CRzhWeZVSqSaCLwg3tfwTJHMkm23dTj4nKHZ7MdZRGWKiSvNtDJtoNocRTpKK5fLYbZ47uVRWhKlQt+JQIRqS0iy0Vkl/WzlpdyDrfVyRa4bW8mIutEZLeIzLWWtQwb7qtWLXMmA9DPbfQQ6AiispZXGwDoattGlolio7NlgTLrpvYLdVhKlSv+1gimACuNMS2AldZjT867rU42xG37c8BLxpirgOPAPX7GE3Ivj0gEYLdpxF7nZfS3FWwe2nXkLNNStYmoLKRuysivDQB0s20jzVzFBWLzt1WO1kqxUv7+FwwFZlr3Z+JagL5ErAXrewN5C9qX6vjyIiWpkdW+LCx3dqSbbSvVOFegzKy1+8smuAj3yIeb8+9X5yzXyD7WFOof+NOwhFCHpVS5428iqG+MOWTd/wmo76VcnIhsEJG1IpJibasDnDDG5FqPDwJeh22IyL3Wc2w4evSon2EHVl778jJHMjHi4AZbWpEy2kQUWqmbMjif48x/3Nn2HXYxrHFc7B94eUSijhRSihIkAhFZISJbPNyGupczxhgoMGW/uyuMMcnAHcDLItK8tIEaY2YYY5KNMcnx8fGlPTzoBNhkWnDU1KC/fX2R/XqRWWg9/MHmAo+72bZxwUSzyVwFuP5emgSUcik2ERhj+hpjrvFw+xg4LCINAKyfR7w8R4b1cy+wCkgCjgE1RSTKKtYYCNtPytFdm+DExhJHJ3rb0ogjq0gZvcgsNKalppOV6yywrZttGxudLcnGNWngaJ1YTql8/jYNLQDGWvfHAh8XLiAitUQk1rpfF+gObLNqEJ8Dt/k6Plw8k9KO6rF2Fjs7U1myuN72bZEyTtCO4xAo3CdTi1O0sf2Q3z+gE8spVZC/iWA60E9EdgF9rceISLKIvGWVaQ1sEJFvcX3wTzfGbLP2PQxMEpHduPoM/ulnPGVq85MDWedsTaapyo32rz2WeW/dgRBHFVk89cV0sX0HkH/9gE4sp1RBUcUX8c4Ycwzo42H7BmCcdf8rwOPXL6upqLM/MZQ3L47oyNIPOnGzfS2xZJNFwUsjHMZbN4ry17TUdHYdOVtke0/bZs6YODabK3VBeqU80EHUAZaS1Igf6vehmpznOlvRZiC7iIejVCB4HqZr6GVP43/OduQSpU1CSnmgiSAIpvx6Aqfw3Dw0qsvlZRBRxZfw+BKP26+WAzSUTD5zJurKY0p5oYkgGOzRVG8/hBujN1FJcgvsmrV2P02nLKTZlIXacRwgo99cw6ksz/M69bau6dhfq5vWBpTyQhNBsFxzK5WcZ9h+p83jN1GDKyloMvCf+zQShfWyp7HLdiVzHro1hBEpFV40EQTLlb2gan1Ie8/nSKHZOv2EX7w1CQHU4AwdZSctug8LYURKhR9NBMFij4J2w2HXUqqbk16LGXQBm0s1LTXda5MQwED7eqLECa1uCmFUSoUfTQTBlHgHOHNJsa/xWazwdAiqZIqbzG+o7Uuo3RwaJoUoIqXCkyaCYKrfFhp24P6qK7Hh9FosK9epk9KVUnG1qPpk0tW+3VUr0yG7SvmkiSDYuv+WulkH+W3D7T6L6boFpTOxmHmb7o793PXmTrg9FOEoFdY0EQRb68FQuzm/jV1IpWjf30x13YKS6fLscp/7Y8lmQpX/QssBUKfUE90qFXE0EQSbzQ7dfwuH0njruqLTHxRW3IdcpOv311UcPp3ts8wvolbAuZ+h669CFJVS4U0TQSi0HwnVGtD9p3et1cy8O3w6W5OBF97mEnIXzwkejkuFq/pCs+tDE5hSYU4TQShExUK3+2HfamYPisFeTN/l4dPZOqS0sAuniF7/Bn+P/huvRr/Mr+2pJMt32Lk4fLQK5/lXlVeINjkw8DntJFaqhMSE4WyYycnJZsOGDcUXLE+yTsNLbaFZT1JbPldsZyfA99N1/DsAO5Zweu54qjlPsd8ZjxMbTW2HAThhqvBfZ3sOmrqk2L+kkWTCbW/DNXoRmVKFichGa7XIAvyahlqVQmw16HwvrP4LKb0fY2IJDhn95pr89ZAj1pp/4Fz6KPucTZma8wfSzZWA66rh7rYt9Lancb0tjdqcJqNKGxg1By6vUDObKxV0fjUNiUhtEVkuIrusn7U8lLlBRNLcbhfyFrAXkXdEZJ/bvkR/4in3ukyA6Mqw9BG6X1nkVBXx5Z7MyB5SumkWLH2EJY5O3J79WH4SADhJVRY5u/JQzgQ6Zb3GjdU/oMkfvtIkoNQl8LePYAqw0hjTAlhpPS7AGPO5MSbRGJMI9AbOAcvcikzO22+MSfMznvKtSl3o+zjsXsHsTvuoXy2m2EMidmK6XcthwW9Y7WjHb3Me4AKxXouO6XoFS39fZH0kpVQJ+ZsIhgIzrfszgZRiyt8GLDbGnPPzdcNXp/HQ5FpY8gjr7mtGi3pVij0k4iamy/gG5o3lx7jm/CpnIjk+WjCrxNh1emml/ORvIqhvjDlk3f8JqF9M+ZHAe4W2PSsim0XkpbxF7j0RkXtFZIOIbDh69KgfIZcxmw1uec01Kd1/bmf5hASKG9tiiKBF7zP3wX9uh8p1GHr8t5ylks/iz96iSUApfxU7akhEVgCXedg1FZhpjKnpVva4McZj47eINAA2Aw2NMTlu234CYoAZwB5jzFPFBR2Wo4YK278WZg6Gui1Z0v4VJiw45LWoDSddbNv5daO99GhkB0c2NGjvmj6har0QBh1kJzPgnRvhwkn6n3yUnU7fawu3qFeF5ZN6hSY2pSoAb6OG/Bo+KiI7gF7GmEPWh/oqY8zVXsr+FmhrjLnXy/5ewEPGmJuLe90KkQgAdq+EeXdCdCXerzOBKTtb4sAOuD78E2U3N9nXcbN9DfXlBFkmGkelOlSOiYJTByG6CvR6GLo96KpphLNje2DWrXDuGCmnHiLNXOWzePVYO5ufHBii4JSqGII1fHQBMBaYbv382EfZUcAjhYJqYCURwdW/sMXPeMLLVX3gnuXw8a8Zvv9pBlaqxneOBjix0VIOUkvOkGWiWOVMZIHjWj5zJnI+K46XRySScvk5WP44LH8MDnwNw2ZATPH9DeWOMbB5Hiz+A4iNx6s/SdpJ3y2MApoElAogf2sEdYB5QBPgB+B2Y0ymiCQDE4wx46xyTYEvgcuNMU634z8D4nH9b6dZx5wp7nUrTI0gj9MBu5bBd5+y9ptNiHHwvfMy/ue8hv8623OKgh/wlaJtbH96kOtDdN3rsPRRuKI73DEPYiqX0S9RSicOwNaPIP19+GkzNOoIt/6Tps9vK/bQl0ckkpLku9lIKVVUUJqGykqFSwRuUjdllOiq4zFdm1wcLbN5Hnx0HzS9DkbNLb/J4FwmpM+HLR/AgbWubQ07QMex/HF/Iv9eV/y0GrFRNnY8MyjIgSpVMemVxWEiJakRG37ILHZK6rz9z6S0c3UaGyd8NAHm3AGj3oNo36NtQur0T/Df5+Hb9yDnHNRrC73/6JoGovaVTEtNZ9a6kg2Rfe7WhCAHq1Tk0URQDj2T0o51e48VO9PmrLX72Xf0jGsaivYjXckg9deuZDDyP+UjGWz5AD6ZCLkXXAmr833Q4OKHeeqmjBKvw6BNQkoFR5gPNam4SjosssA0FIl3wNC/w57PXckgq9juluAxxtWZPf+XUK81/HotDH21SBIoSTNY9+a1+X76TZoElAoSTQTl2JiuTUpUbtba/RenrU4aA0Negb2r4J/94HDxna9BsfyP8OXL0PFuGPtpkZXCSpoEAJ14T6kg00RQjj2T0q7YhWzyTJybxug317gedPgFjPkAzhyGN3rCkkfg6M4gRlrI/16Gr15xTadx80sQVXBOpdFvrilxEijp76+UunQ6aigMlObbc7QNXhhutaWfPQYrHoO0/7j6D+pfA21vgVY3Q/zVwVm45Zt3YcGDcM2tMOytIhe6jX5zDV/uySzRU+mVw0oFlg4fDXPTUtNLtbh99+a1LzapnDoE2z52ddwe/Nq1Lb41dB4H7UcF7kK07Z+4rpS+8gbXugAeagIlTQIF4ldKBYQmggog4fElnMpyFF/QUuBagzwnM2DHItdc/4fSoHpjGDTdVUvwp4awb7VriojLEmDsgiLJpcuzy4tddD6P1gSUCg5viUD7CMLI5icHlmgNgzweaxA1GkHn8XDvKlcnblwNmDsG5t8NF05eWmA/psF7d0DtK2H0+0WSQL+/ripxEujevLYmAaVCTBNBmFk3tV+pOlCbTll4cUSROxFo1gPu+y/0eQy2LYAZN8DhraUL6Mh2mDUMKtWEMR9C5YKxjX5zTbHXQ+TR5iClyoY2DYWpVlMXccFRur+dx6aiPD98Be/fBRdOwZC/uS7+Ks7hrfBuCogN7loIdV0zhpa2PwO0OUipUNCmoQrmu2dvLFUzEbiaivKHmBZ2xbVw32pomAQfjoeFD0Guj+acHYvhn/3BZoexn0Ddq0jdlEGzKQtLnQSqx9o1CShVhjQRhLF1U/uV+KKzPF/uyaTtY0s8NxdVu8zV0dvtAVj/JrzRA7Z/Co7ci2Uy98H8e+C9ka6LxMZ/BvEt6ffXVUycm0Zp65f1q8XolNJKlTFtGqoALqUpBlzTWf95WILnqRt2LnWtEXD8e4iKg/hWkH0Wju0Ceyx0/y1c9zuIqUy/v64qcT9AHhvwV507SKmQ0uGjEeCqRxaS68ef0y7w4u1uH86OXNi5GH5YA0e3Q1Qltthb8au0phxw1rnk19FOYaXKhiaCCNFsysJSN8+EkiYBpcpOUDqLRWS4iGwVEae1Kpm3cgNFZIeI7BaRKW7bm4nIOmv7XBEpXe+nKmLf9JtK3YkcCtE21zTSmgSUKn/87SzeAgwDVnsrICJ24FVgENAGGCUibazdzwEvGWOuAo4D9/gZj8LVifzyiMRyMxKge/Pa7PqTTiOtVHnl12eFMWa7MWZHMcU6A7uNMXuNMdnAHGCotWB9b2C+VW4mrgXsVQCkJDVi7/Sb+H76TaUeWRRIY7o20VqAUuVcKFYoawQccHt8EOgC1AFOGGNy3bZ7/cooIvcC9wI0aVJ2H2zh6JmUdiRfUZupH6VzNrvkcxVdKu0HUCq8FFsjEJEVIrLFw21oKALMY4yZYYxJNsYkx8fHh/KlK4SUpEZsfWogL49IpGal6KC9jtYAlAo/xdYIjDF9/XyNDOByt8eNrW3HgJoiEmXVCvK2qyBKSWqU31ZfmmmhfalVOZrHB7fVPgClwlQomobWAy1EpBmuD/qRwB3GGCMinwO34eo3GAt8HIJ4lMXTN/eSJgf98Feq4vArEYjILcArQDywUETSjDEDRKQh8JYx5kZjTK6IPAAsBezA28aYvCkuHwbmiMgzwCbgn/7Eo/ynzTpKRR69oEwppSKEzj6qlFLKI00ESikV4TQRKKVUhNNEoJRSES4sO4tF5CjwwyUeXhf4OYDhBIrGVToaV+loXKVTXuMC/2K7whhT5IrcsEwE/hCRDZ56zcuaxlU6GlfpaFylU17jguDEpk1DSikV4TQRKKVUhIvERDCjrAPwQuMqHY2rdDSu0imvcUEQYou4PgKllFIFRWKNQCmllBtNBEopFeEqZCIQkeEislVEnCLidZiViAwUkR0isltEprhtbyYi66ztc0UkIKvBi0htEVkuIrusn7U8lLlBRNLcbhdEJMXa946I7HPblxiquKxyDrfXXuC2vSzPV6KIrLH+3ptFZITbvoCeL2/vF7f9sdbvv9s6H03d9j1ibd8hIgP8ieMS4pokItus87NSRK5w2+fxbxqiuO4SkaNurz/Obd9Y6+++S0TGhjiul9xi2ikiJ9z2BfN8vS0iR0Rki5f9IiJ/s+LeLCId3Pb5d76MMRXuBrQGrgZWAcleytiBPcCVQAzwLdDG2jcPGGndfx34VYDieh6YYt2fAjxXTPnaQCZQ2Xr8DnBbEM5XieICznjZXmbnC2gJtLDuNwQOATUDfb58vV/cyvwaeN26PxKYa91vY5WPBZpZz2MPYVw3uL2HfpUXl6+/aYjiugv4u4djawN7rZ+1rPu1QhVXofIP4po6P6jny3runkAHYIuX/TcCiwEBugLrAnW+KmSNwBiz3Rizo5hinYHdxpi9xphsXIvjDBURAXoD861yM4GUAIU21Hq+kj7vbcBiY8y5AL2+N6WNK19Zny9jzE5jzC7r/o/AEVzrYwSax/eLj3jnA32s8zMUmGOMyTLG7AN2W88XkriMMZ+7vYfW4loNMNhKcr68GQAsN8ZkGmOOA8uBgWUU1yjgvQC9tk/GmNW4vvh5MxR417isxbXCYwMCcL4qZCIooUbAAbfHB61tdYATxrV8pvv2QKhvjDlk3f8JqF9M+ZEUfRM+a1ULXxKR2BDHFSciG0RkbV5zFeXofIlIZ1zf8va4bQ7U+fL2fvFYxjofJ3Gdn5IcG8y43N2D61tlHk9/01DGdav195kvInlL2paL82U1oTUDPnPbHKzzVRLeYvf7fIViqcqgEJEVwGUedk01xpTZkpe+4nJ/YIwxIuJ17K6V6dvhWtktzyO4PhBjcI0lfhh4KoRxXWGMyRCRK4HPRCQd14fdJQvw+fo3MNYY47Q2X/L5qohEZAyQDFzvtrnI39QYs8fzMwTcJ8B7xpgsEbkPV22qd4heuyRGAvONMQ63bWV5voImbBOBMaavn0+RAVzu9rixte0YripXlPWtLm+733GJyGERaWCMOWR9cB3x8VS3Ax8ZY3Lcnjvv23GWiPwLeCiUcRljMqyfe0VkFZAEfEAZny8RqQ4sxPUlYK3bc1/y+fLA2/vFU5mDIhIF1MD1firJscGMCxHpiyu5Xm+Mycrb7uVvGogPtmLjMsYcc3v4Fq4+obxjexU6dlUAYipRXG5GAve7bwji+SoJb7H7fb4iuWloPdBCXCNeYnD90RcYV+/L57ja5wHGAoGqYSywnq8kz1ukbdL6MMxrl08BPI4uCEZcIlIrr2lFROoC3YFtZX2+rL/dR7jaTucX2hfI8+Xx/eIj3tuAz6zzswAYKa5RRc2AFsDXfsRSqrhEJAl4AxhijDnitt3j3zSEcTVwezgE2G7dXwr0t+KrBfSnYM04qHFZsbXC1fG6xm1bMM9XSSwA7rRGD3UFTlpfdvw/X8HqAS/LG3ALrnayLOAwsNTa3hBY5FbuRmAnrow+1W37lbj+UXcD7wOxAYqrDrAS2AWsAGpb25OBt9zKNcWV5W2Fjv8MSMf1gTYLqBqquIBrrdf+1vp5T3k4X8AYIAdIc7slBuN8eXq/4GpqGmLdj7N+/93W+bjS7dip1nE7gEEBfr8XF9cK6/8g7/wsKO5vGqK4/gxstV7/c6CV27G/tM7jbuDuUMZlPX4CmF7ouGCfr/dwjXrLwfX5dQ8wAZhg7RfgVSvudNxGRPp7vnSKCaWUinCR3DSklFIKTQRKKRXxNBEopVSE00SglFIRThOBUkpFOE0ESikV4TQRKKVUhPt/QiZYd7fqb/0AAAAASUVORK5CYII=",
      "text/plain": [
       "<Figure size 432x288 with 1 Axes>"
      ]
     },
     "metadata": {
      "needs_background": "light"
     },
     "output_type": "display_data"
    }
   ],
   "source": [
    "plt.plot(x_test, y_test, \"o\", label=\"Test\")\n",
    "plt.plot(np.sort(np.array(x_test).flatten()), np.array(y_pred)[np.argsort(np.array(x_test).flatten())], label=\"Prediction\")\n",
    "plt.legend()\n",
    "plt.show()"
   ]
  },
  {
   "cell_type": "markdown",
   "metadata": {},
   "source": [
    "うまく学習できています。"
   ]
  },
  {
   "cell_type": "markdown",
   "metadata": {},
   "source": [
    "## 用意されている量子回路\n",
    "\n",
    "scikit-qulacs では代表的な論文で発表されている機械学習用量子回路を手軽に使えるようにするため、量子回路の実装に努めています。機械学習用量子回路は `LearningCircuit` クラスのインスタンスとして実装されていて、`skqulacs.circuit` モジュールにある `create_...()` という関数を呼ぶことにより作成可能です。\n",
    "\n",
    "現在、\n",
    "- create_qcl_ansatz(n_qubits, c_depth, time_step, seed=None): [arXiv:1803.00745](https://arxiv.org/abs/1803.00745)\n",
<<<<<<< HEAD
    "- create_ibm_embedding_circuit(n_qubits, tlotstep): [arXiv:1804.11326](https://arxiv.org/abs/1804.11326) \n",
=======
    "- create_farhi_circuit(n_qubit: int, c_depth: int, seed: Optional[int] = None): [arXiv:1802.06002](https://arxiv.org/pdf/1802.06002)\n",
    "- create_farhi_watle(n_qubit: int, c_depth: int, seed: Optional[int] = None): 論文無し (farhiの入力を微妙に改良したもの)\n",
    "\n",
    "- create_defqsv(n_qubits, tlotstep): [arXiv:1804.11326](https://arxiv.org/abs/1804.11326) \n",
    "- create_deepqsv(n_qubit: int, c_depth: int = 5, tlotstep: int = 3, seed: int = 9): [aeXiv:2111.02951](http://arxiv.org/abs/2111.02951)\n",
    "  注:微妙に細部が異なる可能性あり\n",
>>>>>>> 501b6b84
    "\n",
    "が用意されています。\n",
    "\n",
    "「qsv」と名前にあるものは、QSVMに使うことを推奨します。\n",
    "\n",
    "基本的には `QNNClassifier` などの引数として与えることを推奨しますが、自前で新たなアルゴリズムを作りたいときなど、これらの量子回路を直接扱いたいときもあると思います。以下に使用例を掲載します。\n",
    "\n",
    "以下のコードで QCL ansatz を作成します。"
   ]
  },
  {
   "cell_type": "code",
   "execution_count": 13,
   "metadata": {},
   "outputs": [],
   "source": [
    "n_qubits = 4\n",
    "c_depth = 4\n",
    "time_step = 1.\n",
    "ansatz = create_qcl_ansatz(n_qubits, c_depth, time_step)"
   ]
  },
  {
   "cell_type": "markdown",
   "metadata": {},
   "source": [
    "`LearningCircuit` にセットされている訓練パラメータは `get_parameters()` によって取り出せます。"
   ]
  },
  {
   "cell_type": "code",
   "execution_count": 14,
   "metadata": {},
   "outputs": [
    {
     "name": "stdout",
     "output_type": "stream",
     "text": [
      "48 [0.7238575654756965, 4.521772018945494, 5.300166829620294, 2.4396786706992875, 3.372497641445515, 0.0691143830945458, 2.4305919508432194, 0.897581496914585, 0.8153164989629146, 4.19580716083789, 4.614797622397918, 2.951713965321396, 2.449149087341643, 2.4619419636304105, 1.0029754525418129, 2.334478387370933, 2.5589036813723762, 4.50591651911791, 4.486222509952132, 1.559585289816079, 6.164351024607971, 1.47322926380012, 2.0729721326039914, 2.275646680431729, 2.9195023453638385, 2.7015553984398526, 5.814853292230643, 5.161654841481886, 0.7527848104233957, 1.728308187107492, 5.360006969176836, 5.201498343709625, 0.42675480228093243, 1.967788806417369, 1.7897854085117577, 5.321631318940725, 5.6122834079775785, 5.437876706508988, 2.4878547042811134, 3.796733572414534, 0.9677624343101473, 1.8208670050419042, 0.4657427370080585, 5.820313505901443, 1.2863802672251754, 2.4653914032427604, 0.3882421258541333, 1.4073421893586033]\n"
     ]
    }
   ],
   "source": [
    "parameters = ansatz.get_parameters()\n",
    "print(len(parameters), parameters)      # show parameters in the circuit. Parameters are chosen randomly within create_qcl_ansatz()"
   ]
  },
  {
   "cell_type": "markdown",
   "metadata": {},
   "source": [
    "`update_parameters()` を使うと、パラメータを更新できます。以下では全てのパラメータをゼロにセットします。"
   ]
  },
  {
   "cell_type": "code",
   "execution_count": 15,
   "metadata": {},
   "outputs": [
    {
     "name": "stdout",
     "output_type": "stream",
     "text": [
      "[0.0, 0.0, 0.0, 0.0, 0.0, 0.0, 0.0, 0.0, 0.0, 0.0, 0.0, 0.0, 0.0, 0.0, 0.0, 0.0, 0.0, 0.0, 0.0, 0.0, 0.0, 0.0, 0.0, 0.0, 0.0, 0.0, 0.0, 0.0, 0.0, 0.0, 0.0, 0.0, 0.0, 0.0, 0.0, 0.0, 0.0, 0.0, 0.0, 0.0, 0.0, 0.0, 0.0, 0.0, 0.0, 0.0, 0.0, 0.0]\n"
     ]
    }
   ],
   "source": [
    "ansatz.update_parameters(np.zeros(len(parameters)))\n",
    "print(ansatz.get_parameters())"
   ]
  },
  {
   "cell_type": "markdown",
   "metadata": {},
   "source": [
    "`run(x)` を使うと、入力データ ${\\boldsymbol x}$ に対して、初期状態 $|0\\rangle$ に量子回路を作用させたときの出力状態が `qulacs.QuantumState` として返されます。QCL ansatz は `n_qubits` 次元までの入力を扱うことのできる ansatz なので、今回は 2 次元入力を与えます。\n",
    "\n",
    "多くの回路では、データ次元数をaとして、それが`n_qubits`以下の場合、回路のx番目には、n_qubits % a 番目の入力が入ります。"
   ]
  },
  {
   "cell_type": "code",
   "execution_count": 16,
   "metadata": {},
   "outputs": [
    {
     "name": "stdout",
     "output_type": "stream",
     "text": [
      "[ 0.30869612+0.13283004j -0.0759879 -0.06176279j -0.21316566-0.1438611j\n",
      "  0.21877642+0.06614673j -0.33638863+0.12504632j  0.24610584+0.23178805j\n",
      "  0.05948781+0.05711437j  0.03556247-0.08914448j  0.03556247-0.08914448j\n",
      "  0.05948781+0.05711437j  0.24610584+0.23178805j -0.33638863+0.12504632j\n",
      "  0.21877642+0.06614673j -0.21316566-0.1438611j  -0.0759879 -0.06176279j\n",
      "  0.30869612+0.13283004j]\n"
     ]
    }
   ],
   "source": [
    "state = ansatz.run([np.pi/2, np.pi/2])\n",
    "print(state.get_vector())"
   ]
  },
  {
   "cell_type": "markdown",
   "metadata": {},
   "source": [
    "## ユーザー定義の量子回路を学習に利用する\n",
    "ここでは自分でオリジナルの量子回路を定義し、それを学習に利用する方法を説明します。scikit-qulacs では、`LearningCircuit` クラスによって量子回路を表現しています。これは qulacs の `ParametricQuantumCircuit` のラッパーとなっていて、入力データと訓練される回路パラメータを一元管理し、それらをすべて qulacs の parametric gate で扱えるようにしたものです。\n",
    "\n",
    "`LearningCircuit` クラスは qulacs の `ParametricQuantumCircuit` のうちの主要な `add_.._gate()` 系のメソッドを機能そのままにラップしています。それに加えて、`ParametricQuantumCircuit` を拡張する機能として、以下のメソッドが追加されています。\n",
    "\n",
    "- `add_input_RX_gate(index, input_func)`, `add_input_RY_gate(index, input_func)`, `add_input_RZ_gate(index, input_func)`: 入力データを入れるためのゲートを追加します。引数にはそれぞれ以下のものを与えます。\n",
    "    - `index`: そのゲートを作用させる量子ビット\n",
    "    - `input_func`: 入力データ ${\\boldsymbol x}$ -> 回転ゲートの回転角 $\\phi = \\phi({\\boldsymbol x})$ の変換を行う関数。回路実行時には `input_func(x)` が角度にセットされます。\n",
    "- `add_parametric_input_RX_gate(index, parameter, input_func)` (RY, RZ も同様) :入力データと訓練パラメータが同時に含まれているようなゲートを追加します。\n",
    "    - `index`: そのゲートを作用させる量子ビット\n",
    "    - `parameter`: 実数の訓練パラメータ $\\theta$\n",
    "    - `input_func`: 入力データ ${\\boldsymbol x}$, 訓練パラメータ $\\theta$ -> 回転ゲートの回転角 $\\phi = \\phi(\\theta, {\\boldsymbol x})$ の変換を行う関数。回路実行時には `input_func(theta, x)` が角度にセットされます。\n",
    "\n",
    "例えば以下のコードは、各量子ビットに ${\\boldsymbol x} = \\{x_i\\}_{i=0}^3$ の各成分を $R_y$ ゲートで入力したあと、各量子ビットを訓練可能な $R_y$ ゲートで変換し、最後に全ての量子ビットにアダマールゲートを一度だけ作用させる `LearningCircuit` を構成するコードです。(例のためだけに書いていて、特に意味は無い回路です。) "
   ]
  },
  {
   "cell_type": "code",
   "execution_count": 17,
   "metadata": {},
   "outputs": [],
   "source": [
    "from skqulacs.circuit import LearningCircuit\n",
    "n_qubit = 4\n",
    "circuit = LearningCircuit(n_qubit)\n",
    "for i in range(n_qubit):\n",
    "    circuit.add_input_RY_gate(i, lambda x: x[i%2])  # input 2 dimensional x into the circuit by RY rotation\n",
    "for i in range(n_qubit):\n",
    "    circuit.add_parametric_RY_gate(i, 0.)           # first argument is qubit index, second argument is parameter\n",
    "for i in range(n_qubit):\n",
    "    circuit.add_H_gate(i)"
   ]
  },
  {
   "cell_type": "markdown",
   "metadata": {},
   "source": [
    "`run()` メソッドによって初期状態 $|0\\rangle$ にこの回路を作用させたときの量子状態が返されます。このメソッドは入力データ ${\\boldsymbol x}$ を引数として取ります。上の回路は 2 次元の ${\\boldsymbol x}$ を取れるように設計したので、2次元の入力を与えます。"
   ]
  },
  {
   "cell_type": "code",
   "execution_count": 18,
   "metadata": {},
   "outputs": [
    {
     "name": "stdout",
     "output_type": "stream",
     "text": [
      "[-6.93889390e-18+0.j -1.96261557e-17+0.j -2.08166817e-17+0.j\n",
      " -2.77555756e-17+0.j -2.08166817e-17+0.j  1.96261557e-17+0.j\n",
      " -6.93889390e-18+0.j  0.00000000e+00+0.j -2.08166817e-17+0.j\n",
      "  1.96261557e-17+0.j -6.93889390e-18+0.j  2.77555756e-17+0.j\n",
      " -6.93889390e-18+0.j  5.88784672e-17+0.j  9.02056208e-17+0.j\n",
      "  1.00000000e+00+0.j]\n"
     ]
    }
   ],
   "source": [
    "x = [np.pi/2,np.pi/2]\n",
    "state = circuit.run(x)\n",
    "print(state.get_vector())"
   ]
  },
  {
   "cell_type": "markdown",
   "metadata": {},
   "source": [
    "予想どおりの出力が得られることが確認できます。"
   ]
  }
 ],
 "metadata": {
  "interpreter": {
   "hash": "9a254056ba7bb2d506825dd7a222ffa8b49c259e89497b09ec821585fc31e38d"
  },
  "kernelspec": {
   "display_name": "Python 3",
   "language": "python",
   "name": "python3"
  },
  "language_info": {
   "codemirror_mode": {
    "name": "ipython",
    "version": 3
   },
   "file_extension": ".py",
   "mimetype": "text/x-python",
   "name": "python",
   "nbconvert_exporter": "python",
   "pygments_lexer": "ipython3",
   "version": "3.9.5"
  }
 },
 "nbformat": 4,
 "nbformat_minor": 2
}<|MERGE_RESOLUTION|>--- conflicted
+++ resolved
@@ -464,16 +464,12 @@
     "\n",
     "現在、\n",
     "- create_qcl_ansatz(n_qubits, c_depth, time_step, seed=None): [arXiv:1803.00745](https://arxiv.org/abs/1803.00745)\n",
-<<<<<<< HEAD
-    "- create_ibm_embedding_circuit(n_qubits, tlotstep): [arXiv:1804.11326](https://arxiv.org/abs/1804.11326) \n",
-=======
     "- create_farhi_circuit(n_qubit: int, c_depth: int, seed: Optional[int] = None): [arXiv:1802.06002](https://arxiv.org/pdf/1802.06002)\n",
     "- create_farhi_watle(n_qubit: int, c_depth: int, seed: Optional[int] = None): 論文無し (farhiの入力を微妙に改良したもの)\n",
     "\n",
     "- create_defqsv(n_qubits, tlotstep): [arXiv:1804.11326](https://arxiv.org/abs/1804.11326) \n",
     "- create_deepqsv(n_qubit: int, c_depth: int = 5, tlotstep: int = 3, seed: int = 9): [aeXiv:2111.02951](http://arxiv.org/abs/2111.02951)\n",
     "  注:微妙に細部が異なる可能性あり\n",
->>>>>>> 501b6b84
     "\n",
     "が用意されています。\n",
     "\n",
